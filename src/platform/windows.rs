#![cfg(target_os = "windows")]

<<<<<<< HEAD
use std::os::raw::c_void;
use std::path::Path;

use winapi::{
    shared::{
        minwindef::{LOWORD, WORD},
        windef::{HMENU, HWND},
    },
    um::{
        winnt::{LANG_KOREAN, PRIMARYLANGID},
        winuser::GetKeyboardLayout,
    },
};

use crate::{
    dpi::PhysicalSize,
    event::{DeviceId, KeyEvent},
    event_loop::EventLoop,
    keyboard::{Key, KeyCode, NativeKeyCode},
    monitor::MonitorHandle,
    platform::{modifier_supplement::KeyEventExtModifierSupplement, scancode::KeyCodeExtScancode},
    platform_impl::{EventLoop as WindowsEventLoop, Parent, WinIcon},
=======
use std::{ffi::c_void, path::Path};

use crate::{
    dpi::PhysicalSize,
    event::DeviceId,
    event_loop::EventLoopBuilder,
    monitor::MonitorHandle,
    platform_impl::{Parent, WinIcon},
>>>>>>> 6474891f
    window::{BadIcon, Icon, Theme, Window, WindowBuilder},
};

/// Window Handle type used by Win32 API
pub type HWND = isize;
/// Menu Handle type used by Win32 API
pub type HMENU = isize;
/// Monitor Handle type used by Win32 API
pub type HMONITOR = isize;
/// Instance Handle type used by Win32 API
pub type HINSTANCE = isize;

/// Additional methods on `EventLoop` that are specific to Windows.
pub trait EventLoopBuilderExtWindows {
    /// Whether to allow the event loop to be created off of the main thread.
    ///
    /// By default, the window is only allowed to be created on the main
    /// thread, to make platform compatibility easier.
    ///
    /// # `Window` caveats
    ///
    /// Note that any `Window` created on the new thread will be destroyed when the thread
    /// terminates. Attempting to use a `Window` after its parent thread terminates has
    /// unspecified, although explicitly not undefined, behavior.
    fn with_any_thread(&mut self, any_thread: bool) -> &mut Self;

    /// Whether to enable process-wide DPI awareness.
    ///
    /// By default, `winit` will attempt to enable process-wide DPI awareness. If
    /// that's undesirable, you can disable it with this function.
    ///
    /// # Example
    ///
    /// Disable process-wide DPI awareness.
    ///
    /// ```
    /// use winit::event_loop::EventLoopBuilder;
    /// #[cfg(target_os = "windows")]
    /// use winit::platform::windows::EventLoopBuilderExtWindows;
    ///
    /// let mut builder = EventLoopBuilder::new();
    /// #[cfg(target_os = "windows")]
    /// builder.with_dpi_aware(false);
    /// # if false { // We can't test this part
    /// let event_loop = builder.build();
    /// # }
    /// ```
    fn with_dpi_aware(&mut self, dpi_aware: bool) -> &mut Self;

    /// A callback to be executed before dispatching a win32 message to the window procedure.
    /// Return true to disable winit's internal message dispatching.
    ///
    /// # Example
    ///
    /// ```
    /// # use windows_sys::Win32::UI::WindowsAndMessaging::{ACCEL, CreateAcceleratorTableW, TranslateAcceleratorW, DispatchMessageW, TranslateMessage, MSG};
    /// use winit::event_loop::EventLoopBuilder;
    /// #[cfg(target_os = "windows")]
    /// use winit::platform::windows::EventLoopBuilderExtWindows;
    ///
    /// let mut builder = EventLoopBuilder::new();
    /// #[cfg(target_os = "windows")]
    /// builder.with_msg_hook(|msg|{
    ///     let msg = msg as *const MSG;
    /// #   let accels: Vec<ACCEL> = Vec::new();
    ///     let translated = unsafe {
    ///         TranslateAcceleratorW(
    ///             (*msg).hwnd,
    ///             CreateAcceleratorTableW(accels.as_ptr() as _, 1),
    ///             msg,
    ///         ) == 1
    ///     };
    ///     translated
    /// });
    /// ```
    fn with_msg_hook<F>(&mut self, callback: F) -> &mut Self
    where
        F: FnMut(*const c_void) -> bool + 'static;
}

impl<T> EventLoopBuilderExtWindows for EventLoopBuilder<T> {
    #[inline]
    fn with_any_thread(&mut self, any_thread: bool) -> &mut Self {
        self.platform_specific.any_thread = any_thread;
        self
    }

    #[inline]
    fn with_dpi_aware(&mut self, dpi_aware: bool) -> &mut Self {
        self.platform_specific.dpi_aware = dpi_aware;
        self
    }

    #[inline]
    fn with_msg_hook<F>(&mut self, callback: F) -> &mut Self
    where
        F: FnMut(*const c_void) -> bool + 'static,
    {
        self.platform_specific.msg_hook = Some(Box::new(callback));
        self
    }
}

/// Additional methods on `Window` that are specific to Windows.
pub trait WindowExtWindows {
    /// Returns the HINSTANCE of the window
    fn hinstance(&self) -> HINSTANCE;
    /// Returns the native handle that is used by this window.
    ///
    /// The pointer will become invalid when the native window was destroyed.
    fn hwnd(&self) -> HWND;

    /// Enables or disables mouse and keyboard input to the specified window.
    ///
    /// A window must be enabled before it can be activated.
    /// If an application has create a modal dialog box by disabling its owner window
    /// (as described in [`WindowBuilderExtWindows::with_owner_window`]), the application must enable
    /// the owner window before destroying the dialog box.
    /// Otherwise, another window will receive the keyboard focus and be activated.
    ///
    /// If a child window is disabled, it is ignored when the system tries to determine which
    /// window should receive mouse messages.
    ///
    /// For more information, see <https://docs.microsoft.com/en-us/windows/win32/api/winuser/nf-winuser-enablewindow#remarks>
    /// and <https://docs.microsoft.com/en-us/windows/win32/winmsg/window-features#disabled-windows>
    fn set_enable(&self, enabled: bool);

    /// This sets `ICON_BIG`. A good ceiling here is 256x256.
    fn set_taskbar_icon(&self, taskbar_icon: Option<Icon>);

    /// Returns the current window theme.
    fn theme(&self) -> Theme;

    /// Whether to show or hide the window icon in the taskbar.
    fn set_skip_taskbar(&self, skip: bool);
}

impl WindowExtWindows for Window {
    #[inline]
    fn hinstance(&self) -> HINSTANCE {
        self.window.hinstance()
    }

    #[inline]
    fn hwnd(&self) -> HWND {
        self.window.hwnd()
    }

    #[inline]
    fn set_enable(&self, enabled: bool) {
        self.window.set_enable(enabled)
    }

    #[inline]
    fn set_taskbar_icon(&self, taskbar_icon: Option<Icon>) {
        self.window.set_taskbar_icon(taskbar_icon)
    }

    #[inline]
    fn theme(&self) -> Theme {
        self.window.theme()
    }

    #[inline]
    fn set_skip_taskbar(&self, skip: bool) {
        self.window.set_skip_taskbar(skip)
    }
}

/// Additional methods on `WindowBuilder` that are specific to Windows.
pub trait WindowBuilderExtWindows {
    /// Sets a parent to the window to be created.
    ///
    /// A child window has the WS_CHILD style and is confined to the client area of its parent window.
    ///
    /// For more information, see <https://docs.microsoft.com/en-us/windows/win32/winmsg/window-features#child-windows>
    fn with_parent_window(self, parent: HWND) -> WindowBuilder;

    /// Set an owner to the window to be created. Can be used to create a dialog box, for example.
    /// Can be used in combination with [`WindowExtWindows::set_enable(false)`](WindowExtWindows::set_enable)
    /// on the owner window to create a modal dialog box.
    ///
    /// From MSDN:
    /// - An owned window is always above its owner in the z-order.
    /// - The system automatically destroys an owned window when its owner is destroyed.
    /// - An owned window is hidden when its owner is minimized.
    ///
    /// For more information, see <https://docs.microsoft.com/en-us/windows/win32/winmsg/window-features#owned-windows>
    fn with_owner_window(self, parent: HWND) -> WindowBuilder;

    /// Sets a menu on the window to be created.
    ///
    /// Parent and menu are mutually exclusive; a child window cannot have a menu!
    ///
    /// The menu must have been manually created beforehand with [`CreateMenu`] or similar.
    ///
    /// Note: Dark mode cannot be supported for win32 menus, it's simply not possible to change how the menus look.
    /// If you use this, it is recommended that you combine it with `with_theme(Some(Theme::Light))` to avoid a jarring effect.
    ///
    /// [`CreateMenu`]: windows_sys::Win32::UI::WindowsAndMessaging::CreateMenu
    fn with_menu(self, menu: HMENU) -> WindowBuilder;

    /// This sets `ICON_BIG`. A good ceiling here is 256x256.
    fn with_taskbar_icon(self, taskbar_icon: Option<Icon>) -> WindowBuilder;

    /// This sets `WS_EX_NOREDIRECTIONBITMAP`.
    fn with_no_redirection_bitmap(self, flag: bool) -> WindowBuilder;

    /// Enables or disables drag and drop support (enabled by default). Will interfere with other crates
    /// that use multi-threaded COM API (`CoInitializeEx` with `COINIT_MULTITHREADED` instead of
    /// `COINIT_APARTMENTTHREADED`) on the same thread. Note that winit may still attempt to initialize
    /// COM API regardless of this option. Currently only fullscreen mode does that, but there may be more in the future.
    /// If you need COM API with `COINIT_MULTITHREADED` you must initialize it before calling any winit functions.
    /// See <https://docs.microsoft.com/en-us/windows/win32/api/objbase/nf-objbase-coinitialize#remarks> for more information.
    fn with_drag_and_drop(self, flag: bool) -> WindowBuilder;

    /// Forces a theme or uses the system settings if `None` was provided.
    fn with_theme(self, theme: Option<Theme>) -> WindowBuilder;

    /// Whether show or hide the window icon in the taskbar.
    fn with_skip_taskbar(self, skip: bool) -> WindowBuilder;
}

impl WindowBuilderExtWindows for WindowBuilder {
    #[inline]
    fn with_parent_window(mut self, parent: HWND) -> WindowBuilder {
        self.platform_specific.parent = Parent::ChildOf(parent);
        self
    }

    #[inline]
    fn with_owner_window(mut self, parent: HWND) -> WindowBuilder {
        self.platform_specific.parent = Parent::OwnedBy(parent);
        self
    }

    #[inline]
    fn with_menu(mut self, menu: HMENU) -> WindowBuilder {
        self.platform_specific.menu = Some(menu);
        self
    }

    #[inline]
    fn with_taskbar_icon(mut self, taskbar_icon: Option<Icon>) -> WindowBuilder {
        self.platform_specific.taskbar_icon = taskbar_icon;
        self
    }

    #[inline]
    fn with_no_redirection_bitmap(mut self, flag: bool) -> WindowBuilder {
        self.platform_specific.no_redirection_bitmap = flag;
        self
    }

    #[inline]
    fn with_drag_and_drop(mut self, flag: bool) -> WindowBuilder {
        self.platform_specific.drag_and_drop = flag;
        self
    }

    #[inline]
    fn with_theme(mut self, theme: Option<Theme>) -> WindowBuilder {
        self.platform_specific.preferred_theme = theme;
        self
    }

    #[inline]
    fn with_skip_taskbar(mut self, skip: bool) -> WindowBuilder {
        self.platform_specific.skip_taskbar = skip;
        self
    }
}

/// Additional methods on `MonitorHandle` that are specific to Windows.
pub trait MonitorHandleExtWindows {
    /// Returns the name of the monitor adapter specific to the Win32 API.
    fn native_id(&self) -> String;

    /// Returns the handle of the monitor - `HMONITOR`.
    fn hmonitor(&self) -> HMONITOR;
}

impl MonitorHandleExtWindows for MonitorHandle {
    #[inline]
    fn native_id(&self) -> String {
        self.inner.native_identifier()
    }

    #[inline]
    fn hmonitor(&self) -> HMONITOR {
        self.inner.hmonitor()
    }
}

/// Additional methods on `DeviceId` that are specific to Windows.
pub trait DeviceIdExtWindows {
    /// Returns an identifier that persistently refers to this specific device.
    ///
    /// Will return `None` if the device is no longer available.
    fn persistent_identifier(&self) -> Option<String>;
}

impl DeviceIdExtWindows for DeviceId {
    #[inline]
    fn persistent_identifier(&self) -> Option<String> {
        self.0.persistent_identifier()
    }
}

/// Additional methods on `Icon` that are specific to Windows.
pub trait IconExtWindows: Sized {
    /// Create an icon from a file path.
    ///
    /// Specify `size` to load a specific icon size from the file, or `None` to load the default
    /// icon size from the file.
    ///
    /// In cases where the specified size does not exist in the file, Windows may perform scaling
    /// to get an icon of the desired size.
    fn from_path<P: AsRef<Path>>(path: P, size: Option<PhysicalSize<u32>>)
        -> Result<Self, BadIcon>;

    /// Create an icon from a resource embedded in this executable or library.
    ///
    /// Specify `size` to load a specific icon size from the file, or `None` to load the default
    /// icon size from the file.
    ///
    /// In cases where the specified size does not exist in the file, Windows may perform scaling
    /// to get an icon of the desired size.
    fn from_resource(ordinal: u16, size: Option<PhysicalSize<u32>>) -> Result<Self, BadIcon>;
}

impl IconExtWindows for Icon {
    fn from_path<P: AsRef<Path>>(
        path: P,
        size: Option<PhysicalSize<u32>>,
    ) -> Result<Self, BadIcon> {
        let win_icon = WinIcon::from_path(path, size)?;
        Ok(Icon { inner: win_icon })
    }

    fn from_resource(ordinal: u16, size: Option<PhysicalSize<u32>>) -> Result<Self, BadIcon> {
        let win_icon = WinIcon::from_resource(ordinal, size)?;
        Ok(Icon { inner: win_icon })
    }
}

impl KeyEventExtModifierSupplement for KeyEvent {
    #[inline]
    fn text_with_all_modifiers(&self) -> Option<&str> {
        self.platform_specific.text_with_all_modifers
    }

    #[inline]
    fn key_without_modifiers(&self) -> Key<'static> {
        self.platform_specific.key_without_modifiers
    }
}

impl KeyCodeExtScancode for KeyCode {
    fn to_scancode(self) -> Option<u32> {
        // See `from_scancode` for more info

        let hkl = unsafe { GetKeyboardLayout(0) };

        let primary_lang_id = PRIMARYLANGID(LOWORD(hkl as u32));
        let is_korean = primary_lang_id == LANG_KOREAN;

        match self {
            KeyCode::Backquote => Some(0x0029),
            KeyCode::Backslash => Some(0x002B),
            KeyCode::Backspace => Some(0x000E),
            KeyCode::BracketLeft => Some(0x001A),
            KeyCode::BracketRight => Some(0x001B),
            KeyCode::Comma => Some(0x0033),
            KeyCode::Digit0 => Some(0x000B),
            KeyCode::Digit1 => Some(0x0002),
            KeyCode::Digit2 => Some(0x0003),
            KeyCode::Digit3 => Some(0x0004),
            KeyCode::Digit4 => Some(0x0005),
            KeyCode::Digit5 => Some(0x0006),
            KeyCode::Digit6 => Some(0x0007),
            KeyCode::Digit7 => Some(0x0008),
            KeyCode::Digit8 => Some(0x0009),
            KeyCode::Digit9 => Some(0x000A),
            KeyCode::Equal => Some(0x000D),
            KeyCode::IntlBackslash => Some(0x0056),
            KeyCode::IntlRo => Some(0x0073),
            KeyCode::IntlYen => Some(0x007D),
            KeyCode::KeyA => Some(0x001E),
            KeyCode::KeyB => Some(0x0030),
            KeyCode::KeyC => Some(0x002E),
            KeyCode::KeyD => Some(0x0020),
            KeyCode::KeyE => Some(0x0012),
            KeyCode::KeyF => Some(0x0021),
            KeyCode::KeyG => Some(0x0022),
            KeyCode::KeyH => Some(0x0023),
            KeyCode::KeyI => Some(0x0017),
            KeyCode::KeyJ => Some(0x0024),
            KeyCode::KeyK => Some(0x0025),
            KeyCode::KeyL => Some(0x0026),
            KeyCode::KeyM => Some(0x0032),
            KeyCode::KeyN => Some(0x0031),
            KeyCode::KeyO => Some(0x0018),
            KeyCode::KeyP => Some(0x0019),
            KeyCode::KeyQ => Some(0x0010),
            KeyCode::KeyR => Some(0x0013),
            KeyCode::KeyS => Some(0x001F),
            KeyCode::KeyT => Some(0x0014),
            KeyCode::KeyU => Some(0x0016),
            KeyCode::KeyV => Some(0x002F),
            KeyCode::KeyW => Some(0x0011),
            KeyCode::KeyX => Some(0x002D),
            KeyCode::KeyY => Some(0x0015),
            KeyCode::KeyZ => Some(0x002C),
            KeyCode::Minus => Some(0x000C),
            KeyCode::Period => Some(0x0034),
            KeyCode::Quote => Some(0x0028),
            KeyCode::Semicolon => Some(0x0027),
            KeyCode::Slash => Some(0x0035),
            KeyCode::AltLeft => Some(0x0038),
            KeyCode::AltRight => Some(0xE038),
            KeyCode::CapsLock => Some(0x003A),
            KeyCode::ContextMenu => Some(0xE05D),
            KeyCode::ControlLeft => Some(0x001D),
            KeyCode::ControlRight => Some(0xE01D),
            KeyCode::Enter => Some(0x001C),
            KeyCode::SuperLeft => Some(0xE05B),
            KeyCode::SuperRight => Some(0xE05C),
            KeyCode::ShiftLeft => Some(0x002A),
            KeyCode::ShiftRight => Some(0x0036),
            KeyCode::Space => Some(0x0039),
            KeyCode::Tab => Some(0x000F),
            KeyCode::Convert => Some(0x0079),
            KeyCode::Lang1 => {
                if is_korean {
                    Some(0xE0F2)
                } else {
                    Some(0x0072)
                }
            }
            KeyCode::Lang2 => {
                if is_korean {
                    Some(0xE0F1)
                } else {
                    Some(0x0071)
                }
            }
            KeyCode::KanaMode => Some(0x0070),
            KeyCode::NonConvert => Some(0x007B),
            KeyCode::Delete => Some(0xE053),
            KeyCode::End => Some(0xE04F),
            KeyCode::Home => Some(0xE047),
            KeyCode::Insert => Some(0xE052),
            KeyCode::PageDown => Some(0xE051),
            KeyCode::PageUp => Some(0xE049),
            KeyCode::ArrowDown => Some(0xE050),
            KeyCode::ArrowLeft => Some(0xE04B),
            KeyCode::ArrowRight => Some(0xE04D),
            KeyCode::ArrowUp => Some(0xE048),
            KeyCode::NumLock => Some(0xE045),
            KeyCode::Numpad0 => Some(0x0052),
            KeyCode::Numpad1 => Some(0x004F),
            KeyCode::Numpad2 => Some(0x0050),
            KeyCode::Numpad3 => Some(0x0051),
            KeyCode::Numpad4 => Some(0x004B),
            KeyCode::Numpad5 => Some(0x004C),
            KeyCode::Numpad6 => Some(0x004D),
            KeyCode::Numpad7 => Some(0x0047),
            KeyCode::Numpad8 => Some(0x0048),
            KeyCode::Numpad9 => Some(0x0049),
            KeyCode::NumpadAdd => Some(0x004E),
            KeyCode::NumpadComma => Some(0x007E),
            KeyCode::NumpadDecimal => Some(0x0053),
            KeyCode::NumpadDivide => Some(0xE035),
            KeyCode::NumpadEnter => Some(0xE01C),
            KeyCode::NumpadEqual => Some(0x0059),
            KeyCode::NumpadMultiply => Some(0x0037),
            KeyCode::NumpadSubtract => Some(0x004A),
            KeyCode::Escape => Some(0x0001),
            KeyCode::F1 => Some(0x003B),
            KeyCode::F2 => Some(0x003C),
            KeyCode::F3 => Some(0x003D),
            KeyCode::F4 => Some(0x003E),
            KeyCode::F5 => Some(0x003F),
            KeyCode::F6 => Some(0x0040),
            KeyCode::F7 => Some(0x0041),
            KeyCode::F8 => Some(0x0042),
            KeyCode::F9 => Some(0x0043),
            KeyCode::F10 => Some(0x0044),
            KeyCode::F11 => Some(0x0057),
            KeyCode::F12 => Some(0x0058),
            KeyCode::F13 => Some(0x0064),
            KeyCode::F14 => Some(0x0065),
            KeyCode::F15 => Some(0x0066),
            KeyCode::F16 => Some(0x0067),
            KeyCode::F17 => Some(0x0068),
            KeyCode::F18 => Some(0x0069),
            KeyCode::F19 => Some(0x006A),
            KeyCode::F20 => Some(0x006B),
            KeyCode::F21 => Some(0x006C),
            KeyCode::F22 => Some(0x006D),
            KeyCode::F23 => Some(0x006E),
            KeyCode::F24 => Some(0x0076),
            KeyCode::PrintScreen => Some(0xE037),
            //KeyCode::PrintScreen => Some(0x0054), // Alt + PrintScreen
            KeyCode::ScrollLock => Some(0x0046),
            KeyCode::Pause => Some(0x0045),
            //KeyCode::Pause => Some(0xE046), // Ctrl + Pause
            KeyCode::BrowserBack => Some(0xE06A),
            KeyCode::BrowserFavorites => Some(0xE066),
            KeyCode::BrowserForward => Some(0xE069),
            KeyCode::BrowserHome => Some(0xE032),
            KeyCode::BrowserRefresh => Some(0xE067),
            KeyCode::BrowserSearch => Some(0xE065),
            KeyCode::BrowserStop => Some(0xE068),
            KeyCode::LaunchApp1 => Some(0xE06B),
            KeyCode::LaunchApp2 => Some(0xE021),
            KeyCode::LaunchMail => Some(0xE06C),
            KeyCode::MediaPlayPause => Some(0xE022),
            KeyCode::MediaSelect => Some(0xE06D),
            KeyCode::MediaStop => Some(0xE024),
            KeyCode::MediaTrackNext => Some(0xE019),
            KeyCode::MediaTrackPrevious => Some(0xE010),
            KeyCode::Power => Some(0xE05E),
            KeyCode::AudioVolumeDown => Some(0xE02E),
            KeyCode::AudioVolumeMute => Some(0xE020),
            KeyCode::AudioVolumeUp => Some(0xE030),
            KeyCode::Unidentified(NativeKeyCode::Windows(scancode)) => Some(scancode as u32),
            _ => None,
        }
    }

    fn from_scancode(scancode: u32) -> KeyCode {
        // See: https://www.win.tue.nl/~aeb/linux/kbd/scancodes-1.html
        // and: https://www.w3.org/TR/uievents-code/
        // and: The widget/NativeKeyToDOMCodeName.h file in the firefox source

        match scancode {
            0x0029 => KeyCode::Backquote,
            0x002B => KeyCode::Backslash,
            0x000E => KeyCode::Backspace,
            0x001A => KeyCode::BracketLeft,
            0x001B => KeyCode::BracketRight,
            0x0033 => KeyCode::Comma,
            0x000B => KeyCode::Digit0,
            0x0002 => KeyCode::Digit1,
            0x0003 => KeyCode::Digit2,
            0x0004 => KeyCode::Digit3,
            0x0005 => KeyCode::Digit4,
            0x0006 => KeyCode::Digit5,
            0x0007 => KeyCode::Digit6,
            0x0008 => KeyCode::Digit7,
            0x0009 => KeyCode::Digit8,
            0x000A => KeyCode::Digit9,
            0x000D => KeyCode::Equal,
            0x0056 => KeyCode::IntlBackslash,
            0x0073 => KeyCode::IntlRo,
            0x007D => KeyCode::IntlYen,
            0x001E => KeyCode::KeyA,
            0x0030 => KeyCode::KeyB,
            0x002E => KeyCode::KeyC,
            0x0020 => KeyCode::KeyD,
            0x0012 => KeyCode::KeyE,
            0x0021 => KeyCode::KeyF,
            0x0022 => KeyCode::KeyG,
            0x0023 => KeyCode::KeyH,
            0x0017 => KeyCode::KeyI,
            0x0024 => KeyCode::KeyJ,
            0x0025 => KeyCode::KeyK,
            0x0026 => KeyCode::KeyL,
            0x0032 => KeyCode::KeyM,
            0x0031 => KeyCode::KeyN,
            0x0018 => KeyCode::KeyO,
            0x0019 => KeyCode::KeyP,
            0x0010 => KeyCode::KeyQ,
            0x0013 => KeyCode::KeyR,
            0x001F => KeyCode::KeyS,
            0x0014 => KeyCode::KeyT,
            0x0016 => KeyCode::KeyU,
            0x002F => KeyCode::KeyV,
            0x0011 => KeyCode::KeyW,
            0x002D => KeyCode::KeyX,
            0x0015 => KeyCode::KeyY,
            0x002C => KeyCode::KeyZ,
            0x000C => KeyCode::Minus,
            0x0034 => KeyCode::Period,
            0x0028 => KeyCode::Quote,
            0x0027 => KeyCode::Semicolon,
            0x0035 => KeyCode::Slash,
            0x0038 => KeyCode::AltLeft,
            0xE038 => KeyCode::AltRight,
            0x003A => KeyCode::CapsLock,
            0xE05D => KeyCode::ContextMenu,
            0x001D => KeyCode::ControlLeft,
            0xE01D => KeyCode::ControlRight,
            0x001C => KeyCode::Enter,
            0xE05B => KeyCode::SuperLeft,
            0xE05C => KeyCode::SuperRight,
            0x002A => KeyCode::ShiftLeft,
            0x0036 => KeyCode::ShiftRight,
            0x0039 => KeyCode::Space,
            0x000F => KeyCode::Tab,
            0x0079 => KeyCode::Convert,
            0x0072 => KeyCode::Lang1, // for non-Korean layout
            0xE0F2 => KeyCode::Lang1, // for Korean layout
            0x0071 => KeyCode::Lang2, // for non-Korean layout
            0xE0F1 => KeyCode::Lang2, // for Korean layout
            0x0070 => KeyCode::KanaMode,
            0x007B => KeyCode::NonConvert,
            0xE053 => KeyCode::Delete,
            0xE04F => KeyCode::End,
            0xE047 => KeyCode::Home,
            0xE052 => KeyCode::Insert,
            0xE051 => KeyCode::PageDown,
            0xE049 => KeyCode::PageUp,
            0xE050 => KeyCode::ArrowDown,
            0xE04B => KeyCode::ArrowLeft,
            0xE04D => KeyCode::ArrowRight,
            0xE048 => KeyCode::ArrowUp,
            0xE045 => KeyCode::NumLock,
            0x0052 => KeyCode::Numpad0,
            0x004F => KeyCode::Numpad1,
            0x0050 => KeyCode::Numpad2,
            0x0051 => KeyCode::Numpad3,
            0x004B => KeyCode::Numpad4,
            0x004C => KeyCode::Numpad5,
            0x004D => KeyCode::Numpad6,
            0x0047 => KeyCode::Numpad7,
            0x0048 => KeyCode::Numpad8,
            0x0049 => KeyCode::Numpad9,
            0x004E => KeyCode::NumpadAdd,
            0x007E => KeyCode::NumpadComma,
            0x0053 => KeyCode::NumpadDecimal,
            0xE035 => KeyCode::NumpadDivide,
            0xE01C => KeyCode::NumpadEnter,
            0x0059 => KeyCode::NumpadEqual,
            0x0037 => KeyCode::NumpadMultiply,
            0x004A => KeyCode::NumpadSubtract,
            0x0001 => KeyCode::Escape,
            0x003B => KeyCode::F1,
            0x003C => KeyCode::F2,
            0x003D => KeyCode::F3,
            0x003E => KeyCode::F4,
            0x003F => KeyCode::F5,
            0x0040 => KeyCode::F6,
            0x0041 => KeyCode::F7,
            0x0042 => KeyCode::F8,
            0x0043 => KeyCode::F9,
            0x0044 => KeyCode::F10,
            0x0057 => KeyCode::F11,
            0x0058 => KeyCode::F12,
            0x0064 => KeyCode::F13,
            0x0065 => KeyCode::F14,
            0x0066 => KeyCode::F15,
            0x0067 => KeyCode::F16,
            0x0068 => KeyCode::F17,
            0x0069 => KeyCode::F18,
            0x006A => KeyCode::F19,
            0x006B => KeyCode::F20,
            0x006C => KeyCode::F21,
            0x006D => KeyCode::F22,
            0x006E => KeyCode::F23,
            0x0076 => KeyCode::F24,
            0xE037 => KeyCode::PrintScreen,
            0x0054 => KeyCode::PrintScreen, // Alt + PrintScreen
            0x0046 => KeyCode::ScrollLock,
            0x0045 => KeyCode::Pause,
            0xE046 => KeyCode::Pause, // Ctrl + Pause
            0xE06A => KeyCode::BrowserBack,
            0xE066 => KeyCode::BrowserFavorites,
            0xE069 => KeyCode::BrowserForward,
            0xE032 => KeyCode::BrowserHome,
            0xE067 => KeyCode::BrowserRefresh,
            0xE065 => KeyCode::BrowserSearch,
            0xE068 => KeyCode::BrowserStop,
            0xE06B => KeyCode::LaunchApp1,
            0xE021 => KeyCode::LaunchApp2,
            0xE06C => KeyCode::LaunchMail,
            0xE022 => KeyCode::MediaPlayPause,
            0xE06D => KeyCode::MediaSelect,
            0xE024 => KeyCode::MediaStop,
            0xE019 => KeyCode::MediaTrackNext,
            0xE010 => KeyCode::MediaTrackPrevious,
            0xE05E => KeyCode::Power,
            0xE02E => KeyCode::AudioVolumeDown,
            0xE020 => KeyCode::AudioVolumeMute,
            0xE030 => KeyCode::AudioVolumeUp,
            _ => KeyCode::Unidentified(NativeKeyCode::Windows(scancode as u16)),
        }
    }
}<|MERGE_RESOLUTION|>--- conflicted
+++ resolved
@@ -1,39 +1,17 @@
 #![cfg(target_os = "windows")]
 
-<<<<<<< HEAD
-use std::os::raw::c_void;
-use std::path::Path;
-
-use winapi::{
-    shared::{
-        minwindef::{LOWORD, WORD},
-        windef::{HMENU, HWND},
-    },
-    um::{
-        winnt::{LANG_KOREAN, PRIMARYLANGID},
-        winuser::GetKeyboardLayout,
-    },
-};
+use std::{ffi::c_void, path::Path};
+
+use windows_sys::Win32::{UI::Input::KeyboardAndMouse::GetKeyboardLayout, System::SystemServices::LANG_KOREAN};
 
 use crate::{
     dpi::PhysicalSize,
     event::{DeviceId, KeyEvent},
-    event_loop::EventLoop,
-    keyboard::{Key, KeyCode, NativeKeyCode},
-    monitor::MonitorHandle,
-    platform::{modifier_supplement::KeyEventExtModifierSupplement, scancode::KeyCodeExtScancode},
-    platform_impl::{EventLoop as WindowsEventLoop, Parent, WinIcon},
-=======
-use std::{ffi::c_void, path::Path};
-
-use crate::{
-    dpi::PhysicalSize,
-    event::DeviceId,
     event_loop::EventLoopBuilder,
     monitor::MonitorHandle,
-    platform_impl::{Parent, WinIcon},
->>>>>>> 6474891f
-    window::{BadIcon, Icon, Theme, Window, WindowBuilder},
+    platform_impl::{Parent, WinIcon, LOWORD, PRIMARYLANGID},
+    window::{BadIcon, Icon, Theme, Window, WindowBuilder}, keyboard::{KeyCode, NativeKeyCode, Key},
+    platform::{scancode::KeyCodeExtScancode, modifier_supplement::KeyEventExtModifierSupplement},
 };
 
 /// Window Handle type used by Win32 API
@@ -398,7 +376,7 @@
         let hkl = unsafe { GetKeyboardLayout(0) };
 
         let primary_lang_id = PRIMARYLANGID(LOWORD(hkl as u32));
-        let is_korean = primary_lang_id == LANG_KOREAN;
+        let is_korean = primary_lang_id as u32 == LANG_KOREAN;
 
         match self {
             KeyCode::Backquote => Some(0x0029),
