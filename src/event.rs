//! The `Event` enum and assorted supporting types.
//!
//! These are sent to the closure given to [`EventLoop::run(...)`][event_loop_run], where they get
//! processed and used to modify the program state. For more details, see the root-level documentation.
//!
//! Some of these events represent different "parts" of a traditional event-handling loop. You could
//! approximate the basic ordering loop of [`EventLoop::run(...)`][event_loop_run] like this:
//!
//! ```rust,ignore
//! let mut control_flow = ControlFlow::Poll;
//! let mut start_cause = StartCause::Init;
//!
//! while control_flow != ControlFlow::Exit {
//!     event_handler(NewEvents(start_cause), ..., &mut control_flow);
//!
//!     for e in (window events, user events, device events) {
//!         event_handler(e, ..., &mut control_flow);
//!     }
//!     event_handler(MainEventsCleared, ..., &mut control_flow);
//!
//!     for w in (redraw windows) {
//!         event_handler(RedrawRequested(w), ..., &mut control_flow);
//!     }
//!     event_handler(RedrawEventsCleared, ..., &mut control_flow);
//!
//!     start_cause = wait_if_necessary(control_flow);
//! }
//!
//! event_handler(LoopDestroyed, ..., &mut control_flow);
//! ```
//!
//! This leaves out timing details like `ControlFlow::WaitUntil` but hopefully
//! describes what happens in what order.
//!
//! [event_loop_run]: crate::event_loop::EventLoop::run
use instant::Instant;
use std::path::PathBuf;

use crate::{
    dpi::{PhysicalPosition, PhysicalSize},
    keyboard::{self, ModifiersState},
    platform_impl,
    window::{Theme, WindowId},
};

/// Describes a generic event.
///
/// See the module-level docs for more information on the event loop manages each event.
#[derive(Debug, PartialEq)]
pub enum Event<'a, T: 'static> {
    /// Emitted when new events arrive from the OS to be processed.
    ///
    /// This event type is useful as a place to put code that should be done before you start
    /// processing events, such as updating frame timing information for benchmarking or checking
    /// the [`StartCause`][crate::event::StartCause] to see if a timer set by
    /// [`ControlFlow::WaitUntil`](crate::event_loop::ControlFlow::WaitUntil) has elapsed.
    NewEvents(StartCause),

    /// Emitted when the OS sends an event to a winit window.
    WindowEvent {
        window_id: WindowId,
        event: WindowEvent<'a>,
    },

    /// Emitted when the OS sends an event to a device.
    DeviceEvent {
        device_id: DeviceId,
        event: DeviceEvent,
    },

    /// Emitted when an event is sent from [`EventLoopProxy::send_event`](crate::event_loop::EventLoopProxy::send_event)
    UserEvent(T),

    /// Emitted when the application has been suspended.
    Suspended,

    /// Emitted when the application has been resumed.
    Resumed,

    /// Emitted when all of the event loop's input events have been processed and redraw processing
    /// is about to begin.
    ///
    /// This event is useful as a place to put your code that should be run after all
    /// state-changing events have been handled and you want to do stuff (updating state, performing
    /// calculations, etc) that happens as the "main body" of your event loop. If your program only draws
    /// graphics when something changes, it's usually better to do it in response to
    /// [`Event::RedrawRequested`](crate::event::Event::RedrawRequested), which gets emitted
    /// immediately after this event. Programs that draw graphics continuously, like most games,
    /// can render here unconditionally for simplicity.
    MainEventsCleared,

    /// Emitted after `MainEventsCleared` when a window should be redrawn.
    ///
    /// This gets triggered in two scenarios:
    /// - The OS has performed an operation that's invalidated the window's contents (such as
    ///   resizing the window).
    /// - The application has explicitly requested a redraw via
    ///   [`Window::request_redraw`](crate::window::Window::request_redraw).
    ///
    /// During each iteration of the event loop, Winit will aggregate duplicate redraw requests
    /// into a single event, to help avoid duplicating rendering work.
    ///
    /// Mainly of interest to applications with mostly-static graphics that avoid redrawing unless
    /// something changes, like most non-game GUIs.
    RedrawRequested(WindowId),

    /// Emitted after all `RedrawRequested` events have been processed and control flow is about to
    /// be taken away from the program. If there are no `RedrawRequested` events, it is emitted
    /// immediately after `MainEventsCleared`.
    ///
    /// This event is useful for doing any cleanup or bookkeeping work after all the rendering
    /// tasks have been completed.
    RedrawEventsCleared,

    /// Emitted when the event loop is being shut down.
    ///
    /// This is irreversable - if this event is emitted, it is guaranteed to be the last event that
    /// gets emitted. You generally want to treat this as an "do on quit" event.
    LoopDestroyed,
}

impl<T: Clone> Clone for Event<'static, T> {
    fn clone(&self) -> Self {
        use self::Event::*;
        match self {
            WindowEvent { window_id, event } => WindowEvent {
                window_id: *window_id,
                event: event.clone(),
            },
            UserEvent(event) => UserEvent(event.clone()),
            DeviceEvent { device_id, event } => DeviceEvent {
                device_id: *device_id,
                event: event.clone(),
            },
            NewEvents(cause) => NewEvents(cause.clone()),
            MainEventsCleared => MainEventsCleared,
            RedrawRequested(wid) => RedrawRequested(*wid),
            RedrawEventsCleared => RedrawEventsCleared,
            LoopDestroyed => LoopDestroyed,
            Suspended => Suspended,
            Resumed => Resumed,
        }
    }
}

impl<'a, T> Event<'a, T> {
    pub fn map_nonuser_event<U>(self) -> Result<Event<'a, U>, Event<'a, T>> {
        use self::Event::*;
        match self {
            UserEvent(_) => Err(self),
            WindowEvent { window_id, event } => Ok(WindowEvent { window_id, event }),
            DeviceEvent { device_id, event } => Ok(DeviceEvent { device_id, event }),
            NewEvents(cause) => Ok(NewEvents(cause)),
            MainEventsCleared => Ok(MainEventsCleared),
            RedrawRequested(wid) => Ok(RedrawRequested(wid)),
            RedrawEventsCleared => Ok(RedrawEventsCleared),
            LoopDestroyed => Ok(LoopDestroyed),
            Suspended => Ok(Suspended),
            Resumed => Ok(Resumed),
        }
    }

    /// If the event doesn't contain a reference, turn it into an event with a `'static` lifetime.
    /// Otherwise, return `None`.
    pub fn to_static(self) -> Option<Event<'static, T>> {
        use self::Event::*;
        match self {
            WindowEvent { window_id, event } => event
                .to_static()
                .map(|event| WindowEvent { window_id, event }),
            UserEvent(event) => Some(UserEvent(event)),
            DeviceEvent { device_id, event } => Some(DeviceEvent { device_id, event }),
            NewEvents(cause) => Some(NewEvents(cause)),
            MainEventsCleared => Some(MainEventsCleared),
            RedrawRequested(wid) => Some(RedrawRequested(wid)),
            RedrawEventsCleared => Some(RedrawEventsCleared),
            LoopDestroyed => Some(LoopDestroyed),
            Suspended => Some(Suspended),
            Resumed => Some(Resumed),
        }
    }
}

/// Describes the reason the event loop is resuming.
#[derive(Debug, Clone, Copy, PartialEq, Eq)]
pub enum StartCause {
    /// Sent if the time specified by `ControlFlow::WaitUntil` has been reached. Contains the
    /// moment the timeout was requested and the requested resume time. The actual resume time is
    /// guaranteed to be equal to or after the requested resume time.
    ResumeTimeReached {
        start: Instant,
        requested_resume: Instant,
    },

    /// Sent if the OS has new events to send to the window, after a wait was requested. Contains
    /// the moment the wait was requested and the resume time, if requested.
    WaitCancelled {
        start: Instant,
        requested_resume: Option<Instant>,
    },

    /// Sent if the event loop is being resumed after the loop's control flow was set to
    /// `ControlFlow::Poll`.
    Poll,

    /// Sent once, immediately after `run` is called. Indicates that the loop was just initialized.
    Init,
}

/// Describes an event from a `Window`.
#[derive(Debug, PartialEq)]
pub enum WindowEvent<'a> {
    /// The size of the window has changed. Contains the client area's new dimensions.
    Resized(PhysicalSize<u32>),

    /// The position of the window has changed. Contains the window's new position.
    Moved(PhysicalPosition<i32>),

    /// The window has been requested to close.
    CloseRequested,

    /// The window has been destroyed.
    Destroyed,

    /// A file has been dropped into the window.
    ///
    /// When the user drops multiple files at once, this event will be emitted for each file
    /// separately.
    DroppedFile(PathBuf),

    /// A file is being hovered over the window.
    ///
    /// When the user hovers multiple files at once, this event will be emitted for each file
    /// separately.
    HoveredFile(PathBuf),

    /// A file was hovered, but has exited the window.
    ///
    /// There will be a single `HoveredFileCancelled` event triggered even if multiple files were
    /// hovered.
    HoveredFileCancelled,

    /// The user commited an IME string for this window.
    ///
    /// This is a temporary API until [#1497] gets completed.
    ///
    /// [#1497]: https://github.com/rust-windowing/winit/issues/1497
    ReceivedImeText(String),

    /// The window gained or lost focus.
    ///
    /// The parameter is true if the window has gained focus, and false if it has lost focus.
    Focused(bool),

    /// An event from the keyboard has been received.
    ///
    /// ## Platform-specific
    /// - **Windows:** The shift key overrides NumLock. In other words, while shift is held down,
    ///   numpad keys act as if NumLock wasn't active. When this is used, the OS sends fake key
    ///   events which are not marked as `is_synthetic`.
    KeyboardInput {
        device_id: DeviceId,
        event: KeyEvent,

        /// If `true`, the event was generated synthetically by winit
        /// in one of the following circumstances:
        ///
        /// * Synthetic key press events are generated for all keys pressed
        ///   when a window gains focus. Likewise, synthetic key release events
        ///   are generated for all keys pressed when a window goes out of focus.
        ///   ***Currently, this is only functional on X11 and Windows***
        ///
        /// Otherwise, this value is always `false`.
        is_synthetic: bool,
    },

    /// The keyboard modifiers have changed.
    ///
    /// Platform-specific behavior:
    /// - **Web**: This API is currently unimplemented on the web. This isn't by design - it's an
    ///   issue, and it should get fixed - but it's the current state of the API.
    ModifiersChanged(ModifiersState),

    /// The cursor has moved on the window.
    CursorMoved {
        device_id: DeviceId,

        /// (x,y) coords in pixels relative to the top-left corner of the window. Because the range of this data is
        /// limited by the display area and it may have been transformed by the OS to implement effects such as cursor
        /// acceleration, it should not be used to implement non-cursor-like interactions such as 3D camera control.
        position: PhysicalPosition<f64>,
        #[deprecated = "Deprecated in favor of WindowEvent::ModifiersChanged"]
        modifiers: ModifiersState,
    },

    /// The cursor has entered the window.
    CursorEntered { device_id: DeviceId },

    /// The cursor has left the window.
    CursorLeft { device_id: DeviceId },

    /// A mouse wheel movement or touchpad scroll occurred.
    MouseWheel {
        device_id: DeviceId,
        delta: MouseScrollDelta,
        phase: TouchPhase,
        #[deprecated = "Deprecated in favor of WindowEvent::ModifiersChanged"]
        modifiers: ModifiersState,
    },

    /// An mouse button press has been received.
    MouseInput {
        device_id: DeviceId,
        state: ElementState,
        button: MouseButton,
        #[deprecated = "Deprecated in favor of WindowEvent::ModifiersChanged"]
        modifiers: ModifiersState,
    },

    /// Touchpad pressure event.
    ///
    /// At the moment, only supported on Apple forcetouch-capable macbooks.
    /// The parameters are: pressure level (value between 0 and 1 representing how hard the touchpad
    /// is being pressed) and stage (integer representing the click level).
    TouchpadPressure {
        device_id: DeviceId,
        pressure: f32,
        stage: i64,
    },

    /// Motion on some analog axis. May report data redundant to other, more specific events.
    AxisMotion {
        device_id: DeviceId,
        axis: AxisId,
        value: f64,
    },

    /// Touch event has been received
    Touch(Touch),

    /// The window's scale factor has changed.
    ///
    /// The following user actions can cause DPI changes:
    ///
    /// * Changing the display's resolution.
    /// * Changing the display's scale factor (e.g. in Control Panel on Windows).
    /// * Moving the window to a display with a different scale factor.
    ///
    /// After this event callback has been processed, the window will be resized to whatever value
    /// is pointed to by the `new_inner_size` reference. By default, this will contain the size suggested
    /// by the OS, but it can be changed to any value.
    ///
    /// For more information about DPI in general, see the [`dpi`](crate::dpi) module.
    ScaleFactorChanged {
        scale_factor: f64,
        new_inner_size: &'a mut PhysicalSize<u32>,
    },

    /// The system window theme has changed.
    ///
    /// Applications might wish to react to this to change the theme of the content of the window
    /// when the system changes the window theme.
    ///
    /// At the moment this is only supported on Windows.
    ThemeChanged(Theme),
}

impl Clone for WindowEvent<'static> {
    fn clone(&self) -> Self {
        use self::WindowEvent::*;
        return match self {
            Resized(size) => Resized(size.clone()),
            Moved(pos) => Moved(pos.clone()),
            CloseRequested => CloseRequested,
            Destroyed => Destroyed,
            DroppedFile(file) => DroppedFile(file.clone()),
            HoveredFile(file) => HoveredFile(file.clone()),
            HoveredFileCancelled => HoveredFileCancelled,
            ReceivedImeText(s) => ReceivedImeText(s.clone()),
            Focused(f) => Focused(*f),
            KeyboardInput {
                device_id,
                event,
                is_synthetic,
            } => KeyboardInput {
                device_id: *device_id,
                event: event.clone(),
                is_synthetic: *is_synthetic,
            },
            ModifiersChanged(modifiers) => ModifiersChanged(modifiers.clone()),
            #[allow(deprecated)]
            CursorMoved {
                device_id,
                position,
                modifiers,
            } => CursorMoved {
                device_id: *device_id,
                position: *position,
                modifiers: *modifiers,
            },
            CursorEntered { device_id } => CursorEntered {
                device_id: *device_id,
            },
            CursorLeft { device_id } => CursorLeft {
                device_id: *device_id,
            },
            #[allow(deprecated)]
            MouseWheel {
                device_id,
                delta,
                phase,
                modifiers,
            } => MouseWheel {
                device_id: *device_id,
                delta: *delta,
                phase: *phase,
                modifiers: *modifiers,
            },
            #[allow(deprecated)]
            MouseInput {
                device_id,
                state,
                button,
                modifiers,
            } => MouseInput {
                device_id: *device_id,
                state: *state,
                button: *button,
                modifiers: *modifiers,
            },
            TouchpadPressure {
                device_id,
                pressure,
                stage,
            } => TouchpadPressure {
                device_id: *device_id,
                pressure: *pressure,
                stage: *stage,
            },
            AxisMotion {
                device_id,
                axis,
                value,
            } => AxisMotion {
                device_id: *device_id,
                axis: *axis,
                value: *value,
            },
            Touch(touch) => Touch(*touch),
            ThemeChanged(theme) => ThemeChanged(theme.clone()),
            ScaleFactorChanged { .. } => {
                unreachable!("Static event can't be about scale factor changing")
            }
        };
    }
}

impl<'a> WindowEvent<'a> {
    pub fn to_static(self) -> Option<WindowEvent<'static>> {
        use self::WindowEvent::*;
        match self {
            Resized(size) => Some(Resized(size)),
            Moved(position) => Some(Moved(position)),
            CloseRequested => Some(CloseRequested),
            Destroyed => Some(Destroyed),
            DroppedFile(file) => Some(DroppedFile(file)),
            HoveredFile(file) => Some(HoveredFile(file)),
            HoveredFileCancelled => Some(HoveredFileCancelled),
            ReceivedImeText(s) => Some(ReceivedImeText(s)),
            Focused(focused) => Some(Focused(focused)),
            KeyboardInput {
                device_id,
                event,
                is_synthetic,
            } => Some(KeyboardInput {
                device_id,
                event,
                is_synthetic,
            }),
            ModifiersChanged(modifiers) => Some(ModifiersChanged(modifiers)),
            #[allow(deprecated)]
            CursorMoved {
                device_id,
                position,
                modifiers,
            } => Some(CursorMoved {
                device_id,
                position,
                modifiers,
            }),
            CursorEntered { device_id } => Some(CursorEntered { device_id }),
            CursorLeft { device_id } => Some(CursorLeft { device_id }),
            #[allow(deprecated)]
            MouseWheel {
                device_id,
                delta,
                phase,
                modifiers,
            } => Some(MouseWheel {
                device_id,
                delta,
                phase,
                modifiers,
            }),
            #[allow(deprecated)]
            MouseInput {
                device_id,
                state,
                button,
                modifiers,
            } => Some(MouseInput {
                device_id,
                state,
                button,
                modifiers,
            }),
            TouchpadPressure {
                device_id,
                pressure,
                stage,
            } => Some(TouchpadPressure {
                device_id,
                pressure,
                stage,
            }),
            AxisMotion {
                device_id,
                axis,
                value,
            } => Some(AxisMotion {
                device_id,
                axis,
                value,
            }),
            Touch(touch) => Some(Touch(touch)),
            ThemeChanged(theme) => Some(ThemeChanged(theme)),
            ScaleFactorChanged { .. } => None,
        }
    }
}

/// Identifier of an input device.
///
/// Whenever you receive an event arising from a particular input device, this event contains a `DeviceId` which
/// identifies its origin. Note that devices may be virtual (representing an on-screen cursor and keyboard focus) or
/// physical. Virtual devices typically aggregate inputs from multiple physical devices.
#[derive(Debug, Copy, Clone, PartialEq, Eq, PartialOrd, Ord, Hash)]
pub struct DeviceId(pub(crate) platform_impl::DeviceId);

impl DeviceId {
    /// Returns a dummy `DeviceId`, useful for unit testing. The only guarantee made about the return
    /// value of this function is that it will always be equal to itself and to future values returned
    /// by this function.  No other guarantees are made. This may be equal to a real `DeviceId`.
    ///
    /// **Passing this into a winit function will result in undefined behavior.**
    pub unsafe fn dummy() -> Self {
        DeviceId(platform_impl::DeviceId::dummy())
    }
}

/// Represents raw hardware events that are not associated with any particular window.
///
/// Useful for interactions that diverge significantly from a conventional 2D GUI, such as 3D camera or first-person
/// game controls. Many physical actions, such as mouse movement, can produce both device and window events. Because
/// window events typically arise from virtual devices (corresponding to GUI cursors and keyboard focus) the device IDs
/// may not match.
///
/// Note that these events are delivered regardless of input focus.
#[derive(Clone, Debug, PartialEq)]
pub enum DeviceEvent {
    Added,
    Removed,

    /// Change in physical position of a pointing device.
    ///
    /// This represents raw, unfiltered physical motion. Not to be confused with `WindowEvent::CursorMoved`.
    MouseMotion {
        /// (x, y) change in position in unspecified units.
        ///
        /// Different devices may use different units.
        delta: (f64, f64),
    },

    /// Physical scroll event
    MouseWheel {
        delta: MouseScrollDelta,
    },

    /// Motion on some analog axis.  This event will be reported for all arbitrary input devices
    /// that winit supports on this platform, including mouse devices.  If the device is a mouse
    /// device then this will be reported alongside the MouseMotion event.
    Motion {
        axis: AxisId,
        value: f64,
    },

    Button {
        button: ButtonId,
        state: ElementState,
    },

    Key(RawKeyEvent),

    Text {
        codepoint: char,
    },
}

/// Describes a keyboard input as a raw device event.
<<<<<<< HEAD
=======
///
/// Note that holding down a key may produce repeated `RawKeyEvent`s. The
/// operating system doesn't provide information whether such an event is a
/// repeat or the initial keypress. An application may emulate this by, for
/// example keeping a Map/Set of pressed keys and determining whether a keypress
/// corresponds to an already pressed key.
>>>>>>> 1ef0b490
#[derive(Debug, Copy, Clone, Eq, PartialEq, Hash)]
#[cfg_attr(feature = "serde", derive(Serialize, Deserialize))]
pub struct RawKeyEvent {
    pub physical_key: keyboard::KeyCode,
    pub state: ElementState,
<<<<<<< HEAD
    pub repeat: bool,
}

/// Describes a keyboard input targeting a window.
#[derive(Debug, Clone, Eq, PartialEq, Hash)]
pub struct KeyEvent {
    /// Represents the position of a key independent of the currently active layout.
    ///
    /// It also uniquely identifies the physical key (i.e. it's mostly synonymous with a scancode).
    /// The most prevalent use case for this is games. For example the default keys for the player
    /// to move around might be the W, A, S, and D keys on a US layout. The position of these keys
    /// is more important than their label, so they should map to Z, Q, S, and D on an "AZERTY"
    /// layout. (This value is `KeyCode::KeyW` for the Z key on an AZERTY layout.)
    ///
    /// Note that `Fn` and `FnLock` key events are not guaranteed to be emitted by `winit`. These
    /// keys are usually handled at the hardware or OS level.
    pub physical_key: keyboard::KeyCode,

    /// This value is affected by all modifiers except <kbd>Ctrl</kbd>.
    ///
    /// This has two use cases:
    /// - Allows querying whether the current input is a Dead key.
    /// - Allows handling key-bindings on platforms which don't
    /// support [`key_without_modifiers`].
    ///
    /// ## Platform-specific
    /// - **Web:** Dead keys might be reported as the real key instead
    /// of `Dead` depending on the browser/OS.
    ///
    /// [`key_without_modifiers`]: crate::platform::modifier_supplement::KeyEventExtModifierSupplement::key_without_modifiers
    pub logical_key: keyboard::Key<'static>,

    /// Contains the text produced by this keypress.
    ///
    /// In most cases this is identical to the content
    /// of the `Character` variant of `logical_key`.
    /// However, on Windows when a dead key was pressed earlier
    /// but cannot be combined with the character from this
    /// keypress, the produced text will consist of two characters:
    /// the dead-key-character followed by the character resulting
    /// from this keypress.
    ///
    /// An additional difference from `logical_key` is that
    /// this field stores the text representation of any key
    /// that has such a representation. For example when
    /// `logical_key` is `Key::Enter`, this field is `Some("\r")`.
    ///
=======
}

/// Describes a keyboard input targeting a window.
#[derive(Debug, Clone, Eq, PartialEq, Hash)]
pub struct KeyEvent {
    /// Represents the position of a key independent of the currently active layout.
    ///
    /// It also uniquely identifies the physical key (i.e. it's mostly synonymous with a scancode).
    /// The most prevalent use case for this is games. For example the default keys for the player
    /// to move around might be the W, A, S, and D keys on a US layout. The position of these keys
    /// is more important than their label, so they should map to Z, Q, S, and D on an "AZERTY"
    /// layout. (This value is `KeyCode::KeyW` for the Z key on an AZERTY layout.)
    ///
    /// Note that `Fn` and `FnLock` key events are not guaranteed to be emitted by `winit`. These
    /// keys are usually handled at the hardware or OS level.
    pub physical_key: keyboard::KeyCode,

    /// This value is affected by all modifiers except <kbd>Ctrl</kbd>.
    ///
    /// This has two use cases:
    /// - Allows querying whether the current input is a Dead key.
    /// - Allows handling key-bindings on platforms which don't
    /// support [`key_without_modifiers`].
    ///
    /// ## Platform-specific
    /// - **Web:** Dead keys might be reported as the real key instead
    /// of `Dead` depending on the browser/OS.
    ///
    /// [`key_without_modifiers`]: crate::platform::modifier_supplement::KeyEventExtModifierSupplement::key_without_modifiers
    pub logical_key: keyboard::Key<'static>,

    /// Contains the text produced by this keypress.
    ///
    /// In most cases this is identical to the content
    /// of the `Character` variant of `logical_key`.
    /// However, on Windows when a dead key was pressed earlier
    /// but cannot be combined with the character from this
    /// keypress, the produced text will consist of two characters:
    /// the dead-key-character followed by the character resulting
    /// from this keypress.
    ///
    /// An additional difference from `logical_key` is that
    /// this field stores the text representation of any key
    /// that has such a representation. For example when
    /// `logical_key` is `Key::Enter`, this field is `Some("\r")`.
    ///
>>>>>>> 1ef0b490
    /// This is `None` if the current keypress cannot
    /// be interpreted as text.
    ///
    /// See also: `text_with_all_modifiers()`
    pub text: Option<&'static str>,

    pub location: keyboard::KeyLocation,
    pub state: ElementState,
    pub repeat: bool,

    pub(crate) platform_specific: platform_impl::KeyEventExtra,
}

/// Describes touch-screen input state.
#[derive(Debug, Hash, PartialEq, Eq, Clone, Copy)]
#[cfg_attr(feature = "serde", derive(Serialize, Deserialize))]
pub enum TouchPhase {
    Started,
    Moved,
    Ended,
    Cancelled,
}

/// Represents a touch event
///
/// Every time the user touches the screen, a new `Start` event with an unique
/// identifier for the finger is generated. When the finger is lifted, an `End`
/// event is generated with the same finger id.
///
/// After a `Start` event has been emitted, there may be zero or more `Move`
/// events when the finger is moved or the touch pressure changes.
///
/// The finger id may be reused by the system after an `End` event. The user
/// should assume that a new `Start` event received with the same id has nothing
/// to do with the old finger and is a new finger.
///
/// A `Cancelled` event is emitted when the system has canceled tracking this
/// touch, such as when the window loses focus, or on iOS if the user moves the
/// device against their face.
#[derive(Debug, Clone, Copy, PartialEq)]
pub struct Touch {
    pub device_id: DeviceId,
    pub phase: TouchPhase,
    pub location: PhysicalPosition<f64>,
    /// Describes how hard the screen was pressed. May be `None` if the platform
    /// does not support pressure sensitivity.
    ///
    /// ## Platform-specific
    ///
    /// - Only available on **iOS** 9.0+ and **Windows** 8+.
    pub force: Option<Force>,
    /// Unique identifier of a finger.
    pub id: u64,
}

/// Describes the force of a touch event
#[derive(Debug, Clone, Copy, PartialEq)]
pub enum Force {
    /// On iOS, the force is calibrated so that the same number corresponds to
    /// roughly the same amount of pressure on the screen regardless of the
    /// device.
    Calibrated {
        /// The force of the touch, where a value of 1.0 represents the force of
        /// an average touch (predetermined by the system, not user-specific).
        ///
        /// The force reported by Apple Pencil is measured along the axis of the
        /// pencil. If you want a force perpendicular to the device, you need to
        /// calculate this value using the `altitude_angle` value.
        force: f64,
        /// The maximum possible force for a touch.
        ///
        /// The value of this field is sufficiently high to provide a wide
        /// dynamic range for values of the `force` field.
        max_possible_force: f64,
        /// The altitude (in radians) of the stylus.
        ///
        /// A value of 0 radians indicates that the stylus is parallel to the
        /// surface. The value of this property is Pi/2 when the stylus is
        /// perpendicular to the surface.
        altitude_angle: Option<f64>,
    },
    /// If the platform reports the force as normalized, we have no way of
    /// knowing how much pressure 1.0 corresponds to – we know it's the maximum
    /// amount of force, but as to how much force, you might either have to
    /// press really really hard, or not hard at all, depending on the device.
    Normalized(f64),
}

impl Force {
    /// Returns the force normalized to the range between 0.0 and 1.0 inclusive.
    /// Instead of normalizing the force, you should prefer to handle
    /// `Force::Calibrated` so that the amount of force the user has to apply is
    /// consistent across devices.
    pub fn normalized(&self) -> f64 {
        match self {
            Force::Calibrated {
                force,
                max_possible_force,
                altitude_angle,
            } => {
                let force = match altitude_angle {
                    Some(altitude_angle) => force / altitude_angle.sin(),
                    None => *force,
                };
                force / max_possible_force
            }
            Force::Normalized(force) => *force,
        }
    }
}

/// Identifier for a specific analog axis on some device.
pub type AxisId = u32;

/// Identifier for a specific button on some device.
pub type ButtonId = u32;

/// Describes the input state of a key.
#[derive(Debug, Hash, PartialEq, Eq, Clone, Copy)]
#[cfg_attr(feature = "serde", derive(Serialize, Deserialize))]
pub enum ElementState {
    Pressed,
    Released,
}

/// Describes a button of a mouse controller.
#[derive(Debug, Hash, PartialEq, Eq, Clone, Copy)]
#[cfg_attr(feature = "serde", derive(Serialize, Deserialize))]
pub enum MouseButton {
    Left,
    Right,
    Middle,
    Other(u16),
}

/// Describes a difference in the mouse scroll wheel state.
#[derive(Debug, Clone, Copy, PartialEq)]
#[cfg_attr(feature = "serde", derive(Serialize, Deserialize))]
pub enum MouseScrollDelta {
    /// Amount in lines or rows to scroll in the horizontal
    /// and vertical directions.
    ///
    /// Positive values indicate movement forward
    /// (away from the user) or rightwards.
    LineDelta(f32, f32),
    /// Amount in pixels to scroll in the horizontal and
    /// vertical direction.
    ///
    /// Scroll events are expressed as a PixelDelta if
    /// supported by the device (eg. a touchpad) and
    /// platform.
    PixelDelta(PhysicalPosition<f64>),
}<|MERGE_RESOLUTION|>--- conflicted
+++ resolved
@@ -607,22 +607,17 @@
 }
 
 /// Describes a keyboard input as a raw device event.
-<<<<<<< HEAD
-=======
 ///
 /// Note that holding down a key may produce repeated `RawKeyEvent`s. The
 /// operating system doesn't provide information whether such an event is a
 /// repeat or the initial keypress. An application may emulate this by, for
 /// example keeping a Map/Set of pressed keys and determining whether a keypress
 /// corresponds to an already pressed key.
->>>>>>> 1ef0b490
 #[derive(Debug, Copy, Clone, Eq, PartialEq, Hash)]
 #[cfg_attr(feature = "serde", derive(Serialize, Deserialize))]
 pub struct RawKeyEvent {
     pub physical_key: keyboard::KeyCode,
     pub state: ElementState,
-<<<<<<< HEAD
-    pub repeat: bool,
 }
 
 /// Describes a keyboard input targeting a window.
@@ -669,54 +664,6 @@
     /// that has such a representation. For example when
     /// `logical_key` is `Key::Enter`, this field is `Some("\r")`.
     ///
-=======
-}
-
-/// Describes a keyboard input targeting a window.
-#[derive(Debug, Clone, Eq, PartialEq, Hash)]
-pub struct KeyEvent {
-    /// Represents the position of a key independent of the currently active layout.
-    ///
-    /// It also uniquely identifies the physical key (i.e. it's mostly synonymous with a scancode).
-    /// The most prevalent use case for this is games. For example the default keys for the player
-    /// to move around might be the W, A, S, and D keys on a US layout. The position of these keys
-    /// is more important than their label, so they should map to Z, Q, S, and D on an "AZERTY"
-    /// layout. (This value is `KeyCode::KeyW` for the Z key on an AZERTY layout.)
-    ///
-    /// Note that `Fn` and `FnLock` key events are not guaranteed to be emitted by `winit`. These
-    /// keys are usually handled at the hardware or OS level.
-    pub physical_key: keyboard::KeyCode,
-
-    /// This value is affected by all modifiers except <kbd>Ctrl</kbd>.
-    ///
-    /// This has two use cases:
-    /// - Allows querying whether the current input is a Dead key.
-    /// - Allows handling key-bindings on platforms which don't
-    /// support [`key_without_modifiers`].
-    ///
-    /// ## Platform-specific
-    /// - **Web:** Dead keys might be reported as the real key instead
-    /// of `Dead` depending on the browser/OS.
-    ///
-    /// [`key_without_modifiers`]: crate::platform::modifier_supplement::KeyEventExtModifierSupplement::key_without_modifiers
-    pub logical_key: keyboard::Key<'static>,
-
-    /// Contains the text produced by this keypress.
-    ///
-    /// In most cases this is identical to the content
-    /// of the `Character` variant of `logical_key`.
-    /// However, on Windows when a dead key was pressed earlier
-    /// but cannot be combined with the character from this
-    /// keypress, the produced text will consist of two characters:
-    /// the dead-key-character followed by the character resulting
-    /// from this keypress.
-    ///
-    /// An additional difference from `logical_key` is that
-    /// this field stores the text representation of any key
-    /// that has such a representation. For example when
-    /// `logical_key` is `Key::Enter`, this field is `Some("\r")`.
-    ///
->>>>>>> 1ef0b490
     /// This is `None` if the current keypress cannot
     /// be interpreted as text.
     ///
