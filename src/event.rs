--- conflicted
+++ resolved
@@ -37,21 +37,12 @@
 use std::path::PathBuf;
 
 use crate::{
-<<<<<<< HEAD
-    dpi::{LogicalPosition, LogicalSize},
+    dpi::{PhysicalPosition, PhysicalSize},
+    window::Theme,
     window::WindowId,
 };
 
 pub mod device;
-
-/// A generic event.
-#[derive(Clone, Debug, PartialEq)]
-pub enum Event<T> {
-=======
-    dpi::{PhysicalPosition, PhysicalSize},
-    platform_impl,
-    window::{Theme, WindowId},
-};
 
 /// Describes a generic event.
 ///
@@ -66,14 +57,12 @@
     /// [`ControlFlow::WaitUntil`](crate::event_loop::ControlFlow::WaitUntil) has elapsed.
     NewEvents(StartCause),
 
->>>>>>> 5a65347c
     /// Emitted when the OS sends an event to a winit window.
     WindowEvent {
         window_id: WindowId,
         event: WindowEvent<'a>,
     },
 
-<<<<<<< HEAD
     /// Emitted when a mouse device has generated input.
     MouseEvent(device::MouseId, device::MouseEvent),
     /// Emitted when a keyboard device has generated input.
@@ -82,16 +71,7 @@
     /// Emitted when a gamepad/joystick device has generated input.
     GamepadEvent(device::GamepadHandle, device::GamepadEvent),
 
-    /// Emitted when an event is sent from [`EventLoopProxy::send_event`](../event_loop/struct.EventLoopProxy.html#method.send_event)
-=======
-    /// Emitted when the OS sends an event to a device.
-    DeviceEvent {
-        device_id: DeviceId,
-        event: DeviceEvent,
-    },
-
     /// Emitted when an event is sent from [`EventLoopProxy::send_event`](crate::event_loop::EventLoopProxy::send_event)
->>>>>>> 5a65347c
     UserEvent(T),
 
     /// Emitted when the application has been suspended.
@@ -151,10 +131,10 @@
                 event: event.clone(),
             },
             UserEvent(event) => UserEvent(event.clone()),
-            DeviceEvent { device_id, event } => DeviceEvent {
-                device_id: *device_id,
-                event: event.clone(),
-            },
+            MouseEvent(id, event) => MouseEvent(id.clone(), event.clone()),
+            KeyboardEvent(id, event) => KeyboardEvent(id.clone(), event.clone()),
+            HidEvent(id, event) => HidEvent(id.clone(), event.clone()),
+            GamepadEvent(id, event) => GamepadEvent(id.clone(), event.clone()),
             NewEvents(cause) => NewEvents(cause.clone()),
             MainEventsCleared => MainEventsCleared,
             RedrawRequested(wid) => RedrawRequested(*wid),
@@ -195,7 +175,10 @@
                 .to_static()
                 .map(|event| WindowEvent { window_id, event }),
             UserEvent(event) => Some(UserEvent(event)),
-            DeviceEvent { device_id, event } => Some(DeviceEvent { device_id, event }),
+            MouseEvent(id, event) => Some(MouseEvent(id, event)),
+            KeyboardEvent(id, event) => Some(KeyboardEvent(id, event)),
+            HidEvent(id, event) => Some(HidEvent(id, event)),
+            GamepadEvent(id, event) => Some(GamepadEvent(id, event)),
             NewEvents(cause) => Some(NewEvents(cause)),
             MainEventsCleared => Some(MainEventsCleared),
             RedrawRequested(wid) => Some(RedrawRequested(wid)),
@@ -233,15 +216,9 @@
     Init,
 }
 
-<<<<<<< HEAD
-/// An event from a `Window`.
-#[derive(Clone, Debug, PartialEq)]
-pub enum WindowEvent {
-=======
 /// Describes an event from a `Window`.
 #[derive(Debug, PartialEq)]
 pub enum WindowEvent<'a> {
->>>>>>> 5a65347c
     /// The size of the window has changed. Contains the client area's new dimensions.
     Resized(PhysicalSize<u32>),
 
@@ -281,24 +258,7 @@
     Focused(bool),
 
     /// An event from the keyboard has been received.
-<<<<<<< HEAD
     KeyboardInput(KeyboardInput),
-=======
-    KeyboardInput {
-        device_id: DeviceId,
-        input: KeyboardInput,
-        /// If `true`, the event was generated synthetically by winit
-        /// in one of the following circumstances:
-        ///
-        /// * Synthetic key press events are generated for all keys pressed
-        ///   when a window gains focus. Likewise, synthetic key release events
-        ///   are generated for all keys pressed when a window goes out of focus.
-        ///   ***Currently, this is only functional on X11 and Windows***
-        ///
-        /// Otherwise, this value is always `false`.
-        is_synthetic: bool,
-    },
->>>>>>> 5a65347c
 
     /// The keyboard modifiers have changed.
     ///
@@ -389,74 +349,41 @@
             HoveredFileCancelled => HoveredFileCancelled,
             ReceivedCharacter(c) => ReceivedCharacter(*c),
             Focused(f) => Focused(*f),
-            KeyboardInput {
-                device_id,
-                input,
-                is_synthetic,
-            } => KeyboardInput {
-                device_id: *device_id,
-                input: *input,
-                is_synthetic: *is_synthetic,
-            },
-
+            KeyboardInput(keyboard_input) => KeyboardInput(keyboard_input.clone()),
             ModifiersChanged(modifiers) => ModifiersChanged(modifiers.clone()),
             #[allow(deprecated)]
             CursorMoved {
-                device_id,
                 position,
                 modifiers,
             } => CursorMoved {
-                device_id: *device_id,
                 position: *position,
                 modifiers: *modifiers,
             },
-            CursorEntered { device_id } => CursorEntered {
-                device_id: *device_id,
-            },
-            CursorLeft { device_id } => CursorLeft {
-                device_id: *device_id,
-            },
+            CursorEntered => CursorEntered,
+            CursorLeft => CursorLeft,
             #[allow(deprecated)]
             MouseWheel {
-                device_id,
                 delta,
                 phase,
                 modifiers,
             } => MouseWheel {
-                device_id: *device_id,
                 delta: *delta,
                 phase: *phase,
                 modifiers: *modifiers,
             },
             #[allow(deprecated)]
             MouseInput {
-                device_id,
                 state,
                 button,
                 modifiers,
             } => MouseInput {
-                device_id: *device_id,
                 state: *state,
                 button: *button,
                 modifiers: *modifiers,
             },
-            TouchpadPressure {
-                device_id,
-                pressure,
-                stage,
-            } => TouchpadPressure {
-                device_id: *device_id,
+            TouchpadPressure { pressure, stage } => TouchpadPressure {
                 pressure: *pressure,
                 stage: *stage,
-            },
-            AxisMotion {
-                device_id,
-                axis,
-                value,
-            } => AxisMotion {
-                device_id: *device_id,
-                axis: *axis,
-                value: *value,
             },
             Touch(touch) => Touch(*touch),
             ThemeChanged(theme) => ThemeChanged(theme.clone()),
@@ -480,70 +407,39 @@
             HoveredFileCancelled => Some(HoveredFileCancelled),
             ReceivedCharacter(c) => Some(ReceivedCharacter(c)),
             Focused(focused) => Some(Focused(focused)),
-            KeyboardInput {
-                device_id,
-                input,
-                is_synthetic,
-            } => Some(KeyboardInput {
-                device_id,
-                input,
-                is_synthetic,
-            }),
+            KeyboardInput(keyboard_input) => Some(KeyboardInput(keyboard_input)),
             ModifiersChanged(modifiers) => Some(ModifiersChanged(modifiers)),
             #[allow(deprecated)]
             CursorMoved {
-                device_id,
                 position,
                 modifiers,
             } => Some(CursorMoved {
-                device_id,
                 position,
                 modifiers,
             }),
-            CursorEntered { device_id } => Some(CursorEntered { device_id }),
-            CursorLeft { device_id } => Some(CursorLeft { device_id }),
+            CursorEntered {} => Some(CursorEntered {}),
+            CursorLeft {} => Some(CursorLeft {}),
             #[allow(deprecated)]
             MouseWheel {
-                device_id,
                 delta,
                 phase,
                 modifiers,
             } => Some(MouseWheel {
-                device_id,
                 delta,
                 phase,
                 modifiers,
             }),
             #[allow(deprecated)]
             MouseInput {
-                device_id,
                 state,
                 button,
                 modifiers,
             } => Some(MouseInput {
-                device_id,
                 state,
                 button,
                 modifiers,
             }),
-            TouchpadPressure {
-                device_id,
-                pressure,
-                stage,
-            } => Some(TouchpadPressure {
-                device_id,
-                pressure,
-                stage,
-            }),
-            AxisMotion {
-                device_id,
-                axis,
-                value,
-            } => Some(AxisMotion {
-                device_id,
-                axis,
-                value,
-            }),
+            TouchpadPressure { pressure, stage } => Some(TouchpadPressure { pressure, stage }),
             Touch(touch) => Some(Touch(touch)),
             ThemeChanged(theme) => Some(ThemeChanged(theme)),
             ScaleFactorChanged { .. } => None,
@@ -551,78 +447,7 @@
     }
 }
 
-<<<<<<< HEAD
 /// A keyboard input event.
-=======
-/// Identifier of an input device.
-///
-/// Whenever you receive an event arising from a particular input device, this event contains a `DeviceId` which
-/// identifies its origin. Note that devices may be virtual (representing an on-screen cursor and keyboard focus) or
-/// physical. Virtual devices typically aggregate inputs from multiple physical devices.
-#[derive(Debug, Copy, Clone, PartialEq, Eq, PartialOrd, Ord, Hash)]
-pub struct DeviceId(pub(crate) platform_impl::DeviceId);
-
-impl DeviceId {
-    /// Returns a dummy `DeviceId`, useful for unit testing. The only guarantee made about the return
-    /// value of this function is that it will always be equal to itself and to future values returned
-    /// by this function.  No other guarantees are made. This may be equal to a real `DeviceId`.
-    ///
-    /// **Passing this into a winit function will result in undefined behavior.**
-    pub unsafe fn dummy() -> Self {
-        DeviceId(platform_impl::DeviceId::dummy())
-    }
-}
-
-/// Represents raw hardware events that are not associated with any particular window.
-///
-/// Useful for interactions that diverge significantly from a conventional 2D GUI, such as 3D camera or first-person
-/// game controls. Many physical actions, such as mouse movement, can produce both device and window events. Because
-/// window events typically arise from virtual devices (corresponding to GUI cursors and keyboard focus) the device IDs
-/// may not match.
-///
-/// Note that these events are delivered regardless of input focus.
-#[derive(Clone, Debug, PartialEq)]
-pub enum DeviceEvent {
-    Added,
-    Removed,
-
-    /// Change in physical position of a pointing device.
-    ///
-    /// This represents raw, unfiltered physical motion. Not to be confused with `WindowEvent::CursorMoved`.
-    MouseMotion {
-        /// (x, y) change in position in unspecified units.
-        ///
-        /// Different devices may use different units.
-        delta: (f64, f64),
-    },
-
-    /// Physical scroll event
-    MouseWheel {
-        delta: MouseScrollDelta,
-    },
-
-    /// Motion on some analog axis.  This event will be reported for all arbitrary input devices
-    /// that winit supports on this platform, including mouse devices.  If the device is a mouse
-    /// device then this will be reported alongside the MouseMotion event.
-    Motion {
-        axis: AxisId,
-        value: f64,
-    },
-
-    Button {
-        button: ButtonId,
-        state: ElementState,
-    },
-
-    Key(KeyboardInput),
-
-    Text {
-        codepoint: char,
-    },
-}
-
-/// Describes a keyboard input event.
->>>>>>> 5a65347c
 #[derive(Debug, Clone, Copy, PartialEq, Eq, Hash)]
 #[cfg_attr(feature = "serde", derive(Serialize, Deserialize))]
 pub struct KeyboardInput {
@@ -1000,22 +825,6 @@
     Cut,
 }
 
-<<<<<<< HEAD
-/// The current state of the keyboard modifiers
-///
-/// Each field of this struct represents a modifier and is `true` if this modifier is active.
-#[derive(Default, Debug, Hash, PartialEq, Eq, Clone, Copy)]
-#[cfg_attr(feature = "serde", derive(Serialize, Deserialize))]
-#[cfg_attr(feature = "serde", serde(default))]
-pub struct ModifiersState {
-    /// The "shift" key
-    pub shift: bool,
-    /// The "control" key
-    pub ctrl: bool,
-    /// The "alt" key
-    pub alt: bool,
-    /// The "logo" key
-=======
 impl ModifiersState {
     /// Returns `true` if the shift key is pressed.
     pub fn shift(&self) -> bool {
@@ -1037,7 +846,6 @@
 
 bitflags! {
     /// Represents the current state of the keyboard modifiers
->>>>>>> 5a65347c
     ///
     /// Each flag represents a modifier and is set if this modifier is active.
     #[derive(Default)]
