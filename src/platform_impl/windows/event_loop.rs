#![allow(non_snake_case)]

mod runner;

use parking_lot::Mutex;
use std::{
    cell::Cell,
    collections::{
        hash_map::{Entry, HashMap},
        VecDeque,
    },
    marker::PhantomData,
    mem, panic, ptr,
    rc::Rc,
    sync::{
        mpsc::{self, Receiver, Sender},
        Arc,
    },
    thread,
    time::{Duration, Instant},
};
use winapi::shared::basetsd::{DWORD_PTR, UINT_PTR};

use winapi::{
    ctypes::c_int,
    shared::{
        minwindef::{BOOL, DWORD, HIWORD, INT, LOWORD, LPARAM, LRESULT, UINT, WORD, WPARAM},
        windef::{HWND, POINT, RECT},
        windowsx, winerror,
    },
    um::{
        commctrl, libloaderapi, ole2, processthreadsapi, winbase,
        winnt::{HANDLE, LONG, LPCSTR, SHORT},
        winuser::{self, RAWINPUT},
    },
};

use crate::{
    dpi::{PhysicalPosition, PhysicalSize},
    event::{DeviceEvent, Event, Force, RawKeyEvent, Touch, TouchPhase, WindowEvent},
    event_loop::{ControlFlow, EventLoopClosed, EventLoopWindowTarget as RootELW},
    keyboard::{KeyCode, ModifiersState},
    monitor::MonitorHandle as RootMonitorHandle,
    platform::scancode::KeyCodeExtScancode,
    platform_impl::platform::{
        dark_mode::try_theme,
        dpi::{become_dpi_aware, dpi_to_scale_factor, enable_non_client_dpi_scaling},
        drop_handler::FileDropHandler,
        keyboard::is_msg_keyboard_related,
        keyboard_layout::LAYOUT_CACHE,
        minimal_ime::is_msg_ime_related,
        monitor::{self, MonitorHandle},
        raw_input, util,
        window_state::{CursorFlags, WindowFlags, WindowState},
        wrap_device_id, WindowId, DEVICE_ID,
    },
    window::{Fullscreen, WindowId as RootWindowId},
};
use runner::{EventLoopRunner, EventLoopRunnerShared};

type GetPointerFrameInfoHistory = unsafe extern "system" fn(
    pointerId: UINT,
    entriesCount: *mut UINT,
    pointerCount: *mut UINT,
    pointerInfo: *mut winuser::POINTER_INFO,
) -> BOOL;

type SkipPointerFrameMessages = unsafe extern "system" fn(pointerId: UINT) -> BOOL;
type GetPointerDeviceRects = unsafe extern "system" fn(
    device: HANDLE,
    pointerDeviceRect: *mut RECT,
    displayRect: *mut RECT,
) -> BOOL;

type GetPointerTouchInfo =
    unsafe extern "system" fn(pointerId: UINT, touchInfo: *mut winuser::POINTER_TOUCH_INFO) -> BOOL;

type GetPointerPenInfo =
    unsafe extern "system" fn(pointId: UINT, penInfo: *mut winuser::POINTER_PEN_INFO) -> BOOL;

lazy_static! {
    static ref GET_POINTER_FRAME_INFO_HISTORY: Option<GetPointerFrameInfoHistory> =
        get_function!("user32.dll", GetPointerFrameInfoHistory);
    static ref SKIP_POINTER_FRAME_MESSAGES: Option<SkipPointerFrameMessages> =
        get_function!("user32.dll", SkipPointerFrameMessages);
    static ref GET_POINTER_DEVICE_RECTS: Option<GetPointerDeviceRects> =
        get_function!("user32.dll", GetPointerDeviceRects);
    static ref GET_POINTER_TOUCH_INFO: Option<GetPointerTouchInfo> =
        get_function!("user32.dll", GetPointerTouchInfo);
    static ref GET_POINTER_PEN_INFO: Option<GetPointerPenInfo> =
        get_function!("user32.dll", GetPointerPenInfo);
    static ref RAW_KEYS_PRESSED: Mutex<HashMap<KeyCode, bool>> = Mutex::new(HashMap::new());
}

pub(crate) struct SubclassInput<T: 'static> {
    pub window_state: Arc<Mutex<WindowState>>,
    pub event_loop_runner: EventLoopRunnerShared<T>,
    pub file_drop_handler: Option<FileDropHandler>,
    pub subclass_removed: Cell<bool>,
    pub recurse_depth: Cell<u32>,
}

impl<T> SubclassInput<T> {
    unsafe fn send_event(&self, event: Event<'_, T>) {
        self.event_loop_runner.send_event(event);
    }
}

struct ThreadMsgTargetSubclassInput<T: 'static> {
    event_loop_runner: EventLoopRunnerShared<T>,
    user_event_receiver: Receiver<T>,
}

impl<T> ThreadMsgTargetSubclassInput<T> {
    unsafe fn send_event(&self, event: Event<'_, T>) {
        self.event_loop_runner.send_event(event);
    }
}

/// The result of a subclass procedure (the message handling callback)
pub(crate) enum ProcResult {
    DefSubclassProc, // <- this should be the default value
    DefWindowProc,
    Value(isize),
}

pub struct EventLoop<T: 'static> {
    thread_msg_sender: Sender<T>,
    window_target: RootELW<T>,
}

pub struct EventLoopWindowTarget<T: 'static> {
    thread_id: DWORD,
    thread_msg_target: HWND,
    pub(crate) runner_shared: EventLoopRunnerShared<T>,
}

macro_rules! main_thread_check {
    ($fn_name:literal) => {{
        let thread_id = unsafe { processthreadsapi::GetCurrentThreadId() };
        if thread_id != main_thread_id() {
            panic!(concat!(
                "Initializing the event loop outside of the main thread is a significant \
                 cross-platform compatibility hazard. If you really, absolutely need to create an \
                 EventLoop on a different thread, please use the `EventLoopExtWindows::",
                $fn_name,
                "` function."
            ));
        }
    }};
}

impl<T: 'static> EventLoop<T> {
    pub fn new() -> EventLoop<T> {
        main_thread_check!("new_any_thread");

        Self::new_any_thread()
    }

    pub fn new_any_thread() -> EventLoop<T> {
        become_dpi_aware();
        Self::new_dpi_unaware_any_thread()
    }

    pub fn new_dpi_unaware() -> EventLoop<T> {
        main_thread_check!("new_dpi_unaware_any_thread");

        Self::new_dpi_unaware_any_thread()
    }

    pub fn new_dpi_unaware_any_thread() -> EventLoop<T> {
        let thread_id = unsafe { processthreadsapi::GetCurrentThreadId() };

        let thread_msg_target = create_event_target_window();

        let send_thread_msg_target = thread_msg_target as usize;
        thread::spawn(move || wait_thread(thread_id, send_thread_msg_target as HWND));
        let wait_thread_id = get_wait_thread_id();

        let runner_shared = Rc::new(EventLoopRunner::new(thread_msg_target, wait_thread_id));

        let thread_msg_sender =
            subclass_event_target_window(thread_msg_target, runner_shared.clone());
        raw_input::register_all_mice_and_keyboards_for_raw_input(thread_msg_target);

        EventLoop {
            thread_msg_sender,
            window_target: RootELW {
                p: EventLoopWindowTarget {
                    thread_id,
                    thread_msg_target,
                    runner_shared,
                },
                _marker: PhantomData,
            },
        }
    }

    pub fn window_target(&self) -> &RootELW<T> {
        &self.window_target
    }

    pub fn run<F>(mut self, event_handler: F) -> !
    where
        F: 'static + FnMut(Event<'_, T>, &RootELW<T>, &mut ControlFlow),
    {
        self.run_return(event_handler);
        ::std::process::exit(0);
    }

    pub fn run_return<F>(&mut self, mut event_handler: F)
    where
        F: FnMut(Event<'_, T>, &RootELW<T>, &mut ControlFlow),
    {
        let event_loop_windows_ref = &self.window_target;

        unsafe {
            self.window_target
                .p
                .runner_shared
                .set_event_handler(move |event, control_flow| {
                    event_handler(event, event_loop_windows_ref, control_flow)
                });
        }

        let runner = &self.window_target.p.runner_shared;

        unsafe {
            let mut msg = mem::zeroed();

            runner.poll();
            'main: loop {
                if 0 == winuser::GetMessageW(&mut msg, ptr::null_mut(), 0, 0) {
                    break 'main;
                }
                winuser::TranslateMessage(&mut msg);
                winuser::DispatchMessageW(&mut msg);

                if let Err(payload) = runner.take_panic_error() {
                    runner.reset_runner();
                    panic::resume_unwind(payload);
                }

                if runner.control_flow() == ControlFlow::Exit && !runner.handling_events() {
                    break 'main;
                }
            }
        }

        unsafe {
            runner.loop_destroyed();
        }
        runner.reset_runner();
    }

    pub fn create_proxy(&self) -> EventLoopProxy<T> {
        EventLoopProxy {
            target_window: self.window_target.p.thread_msg_target,
            event_send: self.thread_msg_sender.clone(),
        }
    }
}

impl<T> EventLoopWindowTarget<T> {
    #[inline(always)]
    pub(crate) fn create_thread_executor(&self) -> EventLoopThreadExecutor {
        EventLoopThreadExecutor {
            thread_id: self.thread_id,
            target_window: self.thread_msg_target,
        }
    }

    // TODO: Investigate opportunities for caching
    pub fn available_monitors(&self) -> VecDeque<MonitorHandle> {
        monitor::available_monitors()
    }

    pub fn primary_monitor(&self) -> Option<RootMonitorHandle> {
        let monitor = monitor::primary_monitor();
        Some(RootMonitorHandle { inner: monitor })
    }
}

fn main_thread_id() -> DWORD {
    static mut MAIN_THREAD_ID: DWORD = 0;
    #[used]
    #[allow(non_upper_case_globals)]
    #[link_section = ".CRT$XCU"]
    static INIT_MAIN_THREAD_ID: unsafe fn() = {
        unsafe fn initer() {
            MAIN_THREAD_ID = processthreadsapi::GetCurrentThreadId();
        }
        initer
    };

    unsafe { MAIN_THREAD_ID }
}

fn get_wait_thread_id() -> DWORD {
    unsafe {
        let mut msg = mem::zeroed();
        let result = winuser::GetMessageW(
            &mut msg,
            -1 as _,
            *SEND_WAIT_THREAD_ID_MSG_ID,
            *SEND_WAIT_THREAD_ID_MSG_ID,
        );
        assert_eq!(
            msg.message, *SEND_WAIT_THREAD_ID_MSG_ID,
            "this shouldn't be possible. please open an issue with Winit. error code: {}",
            result
        );
        msg.lParam as DWORD
    }
}

fn wait_thread(parent_thread_id: DWORD, msg_window_id: HWND) {
    unsafe {
        let mut msg: winuser::MSG;

        let cur_thread_id = processthreadsapi::GetCurrentThreadId();
        winuser::PostThreadMessageW(
            parent_thread_id,
            *SEND_WAIT_THREAD_ID_MSG_ID,
            0,
            cur_thread_id as LPARAM,
        );

        let mut wait_until_opt = None;
        'main: loop {
            // Zeroing out the message ensures that the `WaitUntilInstantBox` doesn't get
            // double-freed if `MsgWaitForMultipleObjectsEx` returns early and there aren't
            // additional messages to process.
            msg = mem::zeroed();

            if wait_until_opt.is_some() {
                if 0 != winuser::PeekMessageW(&mut msg, ptr::null_mut(), 0, 0, winuser::PM_REMOVE) {
                    winuser::TranslateMessage(&mut msg);
                    winuser::DispatchMessageW(&mut msg);
                }
            } else {
                if 0 == winuser::GetMessageW(&mut msg, ptr::null_mut(), 0, 0) {
                    break 'main;
                } else {
                    winuser::TranslateMessage(&mut msg);
                    winuser::DispatchMessageW(&mut msg);
                }
            }

            if msg.message == *WAIT_UNTIL_MSG_ID {
                wait_until_opt = Some(*WaitUntilInstantBox::from_raw(msg.lParam as *mut _));
            } else if msg.message == *CANCEL_WAIT_UNTIL_MSG_ID {
                wait_until_opt = None;
            }

            if let Some(wait_until) = wait_until_opt {
                let now = Instant::now();
                if now < wait_until {
                    // MsgWaitForMultipleObjects tends to overshoot just a little bit. We subtract
                    // 1 millisecond from the requested time and spinlock for the remainder to
                    // compensate for that.
                    let resume_reason = winuser::MsgWaitForMultipleObjectsEx(
                        0,
                        ptr::null(),
                        dur2timeout(wait_until - now).saturating_sub(1),
                        winuser::QS_ALLEVENTS,
                        winuser::MWMO_INPUTAVAILABLE,
                    );
                    if resume_reason == winerror::WAIT_TIMEOUT {
                        winuser::PostMessageW(msg_window_id, *PROCESS_NEW_EVENTS_MSG_ID, 0, 0);
                        wait_until_opt = None;
                    }
                } else {
                    winuser::PostMessageW(msg_window_id, *PROCESS_NEW_EVENTS_MSG_ID, 0, 0);
                    wait_until_opt = None;
                }
            }
        }
    }
}

// Implementation taken from https://github.com/rust-lang/rust/blob/db5476571d9b27c862b95c1e64764b0ac8980e23/src/libstd/sys/windows/mod.rs
fn dur2timeout(dur: Duration) -> DWORD {
    // Note that a duration is a (u64, u32) (seconds, nanoseconds) pair, and the
    // timeouts in windows APIs are typically u32 milliseconds. To translate, we
    // have two pieces to take care of:
    //
    // * Nanosecond precision is rounded up
    // * Greater than u32::MAX milliseconds (50 days) is rounded up to INFINITE
    //   (never time out).
    dur.as_secs()
        .checked_mul(1000)
        .and_then(|ms| ms.checked_add((dur.subsec_nanos() as u64) / 1_000_000))
        .and_then(|ms| {
            ms.checked_add(if dur.subsec_nanos() % 1_000_000 > 0 {
                1
            } else {
                0
            })
        })
        .map(|ms| {
            if ms > DWORD::max_value() as u64 {
                winbase::INFINITE
            } else {
                ms as DWORD
            }
        })
        .unwrap_or(winbase::INFINITE)
}

impl<T> Drop for EventLoop<T> {
    fn drop(&mut self) {
        unsafe {
            winuser::DestroyWindow(self.window_target.p.thread_msg_target);
        }
    }
}

pub(crate) struct EventLoopThreadExecutor {
    thread_id: DWORD,
    target_window: HWND,
}

unsafe impl Send for EventLoopThreadExecutor {}
unsafe impl Sync for EventLoopThreadExecutor {}

impl EventLoopThreadExecutor {
    /// Check to see if we're in the parent event loop's thread.
    pub(super) fn in_event_loop_thread(&self) -> bool {
        let cur_thread_id = unsafe { processthreadsapi::GetCurrentThreadId() };
        self.thread_id == cur_thread_id
    }

    /// Executes a function in the event loop thread. If we're already in the event loop thread,
    /// we just call the function directly.
    ///
    /// The `Inserted` can be used to inject a `WindowState` for the callback to use. The state is
    /// removed automatically if the callback receives a `WM_CLOSE` message for the window.
    ///
    /// Note that if you are using this to change some property of a window and updating
    /// `WindowState` then you should call this within the lock of `WindowState`. Otherwise the
    /// events may be sent to the other thread in different order to the one in which you set
    /// `WindowState`, leaving them out of sync.
    ///
    /// Note that we use a FnMut instead of a FnOnce because we're too lazy to create an equivalent
    /// to the unstable FnBox.
    pub(super) fn execute_in_thread<F>(&self, mut function: F)
    where
        F: FnMut() + Send + 'static,
    {
        unsafe {
            if self.in_event_loop_thread() {
                function();
            } else {
                // We double-box because the first box is a fat pointer.
                let boxed = Box::new(function) as Box<dyn FnMut()>;
                let boxed2: ThreadExecFn = Box::new(boxed);

                let raw = Box::into_raw(boxed2);

                let res = winuser::PostMessageW(
                    self.target_window,
                    *EXEC_MSG_ID,
                    raw as *mut () as usize as WPARAM,
                    0,
                );
                assert!(res != 0, "PostMessage failed ; is the messages queue full?");
            }
        }
    }
}

type ThreadExecFn = Box<Box<dyn FnMut()>>;

pub struct EventLoopProxy<T: 'static> {
    target_window: HWND,
    event_send: Sender<T>,
}
unsafe impl<T: Send + 'static> Send for EventLoopProxy<T> {}

impl<T: 'static> Clone for EventLoopProxy<T> {
    fn clone(&self) -> Self {
        Self {
            target_window: self.target_window,
            event_send: self.event_send.clone(),
        }
    }
}

impl<T: 'static> EventLoopProxy<T> {
    pub fn send_event(&self, event: T) -> Result<(), EventLoopClosed<T>> {
        unsafe {
            if winuser::PostMessageW(self.target_window, *USER_EVENT_MSG_ID, 0, 0) != 0 {
                self.event_send.send(event).ok();
                Ok(())
            } else {
                Err(EventLoopClosed(event))
            }
        }
    }
}

type WaitUntilInstantBox = Box<Instant>;

lazy_static! {
    // Message sent by the `EventLoopProxy` when we want to wake up the thread.
    // WPARAM and LPARAM are unused.
    static ref USER_EVENT_MSG_ID: u32 = {
        unsafe {
            winuser::RegisterWindowMessageA("Winit::WakeupMsg\0".as_ptr() as LPCSTR)
        }
    };
    // Message sent when we want to execute a closure in the thread.
    // WPARAM contains a Box<Box<dyn FnMut()>> that must be retrieved with `Box::from_raw`,
    // and LPARAM is unused.
    static ref EXEC_MSG_ID: u32 = {
        unsafe {
            winuser::RegisterWindowMessageA("Winit::ExecMsg\0".as_ptr() as *const i8)
        }
    };
    static ref PROCESS_NEW_EVENTS_MSG_ID: u32 = {
        unsafe {
            winuser::RegisterWindowMessageA("Winit::ProcessNewEvents\0".as_ptr() as *const i8)
        }
    };
    /// lparam is the wait thread's message id.
    static ref SEND_WAIT_THREAD_ID_MSG_ID: u32 = {
        unsafe {
            winuser::RegisterWindowMessageA("Winit::SendWaitThreadId\0".as_ptr() as *const i8)
        }
    };
    /// lparam points to a `Box<Instant>` signifying the time `PROCESS_NEW_EVENTS_MSG_ID` should
    /// be sent.
    static ref WAIT_UNTIL_MSG_ID: u32 = {
        unsafe {
            winuser::RegisterWindowMessageA("Winit::WaitUntil\0".as_ptr() as *const i8)
        }
    };
    static ref CANCEL_WAIT_UNTIL_MSG_ID: u32 = {
        unsafe {
            winuser::RegisterWindowMessageA("Winit::CancelWaitUntil\0".as_ptr() as *const i8)
        }
    };
    // Message sent by a `Window` when it wants to be destroyed by the main thread.
    // WPARAM and LPARAM are unused.
    pub static ref DESTROY_MSG_ID: u32 = {
        unsafe {
            winuser::RegisterWindowMessageA("Winit::DestroyMsg\0".as_ptr() as LPCSTR)
        }
    };
    // WPARAM is a bool specifying the `WindowFlags::MARKER_RETAIN_STATE_ON_SIZE` flag. See the
    // documentation in the `window_state` module for more information.
    pub static ref SET_RETAIN_STATE_ON_SIZE_MSG_ID: u32 = unsafe {
        winuser::RegisterWindowMessageA("Winit::SetRetainMaximized\0".as_ptr() as LPCSTR)
    };
    static ref THREAD_EVENT_TARGET_WINDOW_CLASS: Vec<u16> = unsafe {
        use std::ffi::OsStr;
        use std::os::windows::ffi::OsStrExt;

        let class_name: Vec<_> = OsStr::new("Winit Thread Event Target")
            .encode_wide()
            .chain(Some(0).into_iter())
            .collect();

        let class = winuser::WNDCLASSEXW {
            cbSize: mem::size_of::<winuser::WNDCLASSEXW>() as UINT,
            style: 0,
            lpfnWndProc: Some(winuser::DefWindowProcW),
            cbClsExtra: 0,
            cbWndExtra: 0,
            hInstance: libloaderapi::GetModuleHandleW(ptr::null()),
            hIcon: ptr::null_mut(),
            hCursor: ptr::null_mut(), // must be null in order for cursor state to work properly
            hbrBackground: ptr::null_mut(),
            lpszMenuName: ptr::null(),
            lpszClassName: class_name.as_ptr(),
            hIconSm: ptr::null_mut(),
        };

        winuser::RegisterClassExW(&class);

        class_name
    };
}

fn create_event_target_window() -> HWND {
    unsafe {
        let window = winuser::CreateWindowExW(
            winuser::WS_EX_NOACTIVATE | winuser::WS_EX_TRANSPARENT | winuser::WS_EX_LAYERED,
            THREAD_EVENT_TARGET_WINDOW_CLASS.as_ptr(),
            ptr::null_mut(),
            0,
            0,
            0,
            0,
            0,
            ptr::null_mut(),
            ptr::null_mut(),
            libloaderapi::GetModuleHandleW(ptr::null()),
            ptr::null_mut(),
        );
        winuser::SetWindowLongPtrW(
            window,
            winuser::GWL_STYLE,
            // The window technically has to be visible to receive WM_PAINT messages (which are used
            // for delivering events during resizes), but it isn't displayed to the user because of
            // the LAYERED style.
            (winuser::WS_VISIBLE | winuser::WS_POPUP) as _,
        );
        window
    }
}

fn subclass_event_target_window<T>(
    window: HWND,
    event_loop_runner: EventLoopRunnerShared<T>,
) -> Sender<T> {
    unsafe {
        let (tx, rx) = mpsc::channel();

        let subclass_input = ThreadMsgTargetSubclassInput {
            event_loop_runner,
            user_event_receiver: rx,
        };
        let input_ptr = Box::into_raw(Box::new(subclass_input));
        let subclass_result = commctrl::SetWindowSubclass(
            window,
            Some(thread_event_target_callback::<T>),
            THREAD_EVENT_TARGET_SUBCLASS_ID,
            input_ptr as DWORD_PTR,
        );
        assert_eq!(subclass_result, 1);

        tx
    }
}

fn remove_event_target_window_subclass<T: 'static>(window: HWND) {
    let removal_result = unsafe {
        commctrl::RemoveWindowSubclass(
            window,
            Some(thread_event_target_callback::<T>),
            THREAD_EVENT_TARGET_SUBCLASS_ID,
        )
    };
    assert_eq!(removal_result, 1);
}

/// Capture mouse input, allowing `window` to receive mouse events when the cursor is outside of
/// the window.
unsafe fn capture_mouse(window: HWND, window_state: &mut WindowState) {
    window_state.mouse.capture_count += 1;
    winuser::SetCapture(window);
}

/// Release mouse input, stopping windows on this thread from receiving mouse input when the cursor
/// is outside the window.
unsafe fn release_mouse(mut window_state: parking_lot::MutexGuard<'_, WindowState>) {
    window_state.mouse.capture_count = window_state.mouse.capture_count.saturating_sub(1);
    if window_state.mouse.capture_count == 0 {
        // ReleaseCapture() causes a WM_CAPTURECHANGED where we lock the window_state.
        drop(window_state);
        winuser::ReleaseCapture();
    }
}

const WINDOW_SUBCLASS_ID: UINT_PTR = 0;
const THREAD_EVENT_TARGET_SUBCLASS_ID: UINT_PTR = 1;
pub(crate) fn subclass_window<T>(window: HWND, subclass_input: SubclassInput<T>) {
    subclass_input.event_loop_runner.register_window(window);
    let input_ptr = Box::into_raw(Box::new(subclass_input));
    let subclass_result = unsafe {
        commctrl::SetWindowSubclass(
            window,
            Some(public_window_callback::<T>),
            WINDOW_SUBCLASS_ID,
            input_ptr as DWORD_PTR,
        )
    };
    assert_eq!(subclass_result, 1);
}

fn remove_window_subclass<T: 'static>(window: HWND) {
    let removal_result = unsafe {
        commctrl::RemoveWindowSubclass(
            window,
            Some(public_window_callback::<T>),
            WINDOW_SUBCLASS_ID,
        )
    };
    assert_eq!(removal_result, 1);
}

fn normalize_pointer_pressure(pressure: u32) -> Option<Force> {
    match pressure {
        1..=1024 => Some(Force::Normalized(pressure as f64 / 1024.0)),
        _ => None,
    }
}

/// Flush redraw events for Winit's windows.
///
/// Winit's API guarantees that all redraw events will be clustered together and dispatched all at
/// once, but the standard Windows message loop doesn't always exhibit that behavior. If multiple
/// windows have had redraws scheduled, but an input event is pushed to the message queue between
/// the `WM_PAINT` call for the first window and the `WM_PAINT` call for the second window, Windows
/// will dispatch the input event immediately instead of flushing all the redraw events. This
/// function explicitly pulls all of Winit's redraw events out of the event queue so that they
/// always all get processed in one fell swoop.
///
/// Returns `true` if this invocation flushed all the redraw events. If this function is re-entrant,
/// it won't flush the redraw events and will return `false`.
#[must_use]
unsafe fn flush_paint_messages<T: 'static>(
    except: Option<HWND>,
    runner: &EventLoopRunner<T>,
) -> bool {
    if !runner.redrawing() {
        runner.main_events_cleared();
        let mut msg = mem::zeroed();
        runner.owned_windows(|redraw_window| {
            if Some(redraw_window) == except {
                return;
            }

            if 0 == winuser::PeekMessageW(
                &mut msg,
                redraw_window,
                winuser::WM_PAINT,
                winuser::WM_PAINT,
                winuser::PM_REMOVE | winuser::PM_QS_PAINT,
            ) {
                return;
            }

            winuser::TranslateMessage(&mut msg);
            winuser::DispatchMessageW(&mut msg);
        });
        true
    } else {
        false
    }
}

unsafe fn process_control_flow<T: 'static>(runner: &EventLoopRunner<T>) {
    match runner.control_flow() {
        ControlFlow::Poll => {
            winuser::PostMessageW(runner.thread_msg_target(), *PROCESS_NEW_EVENTS_MSG_ID, 0, 0);
        }
        ControlFlow::Wait => (),
        ControlFlow::WaitUntil(until) => {
            winuser::PostThreadMessageW(
                runner.wait_thread_id(),
                *WAIT_UNTIL_MSG_ID,
                0,
                Box::into_raw(WaitUntilInstantBox::new(until)) as LPARAM,
            );
        }
        ControlFlow::Exit => (),
    }
}

/// Emit a `ModifiersChanged` event whenever modifiers have changed.
/// Returns the current modifier state
fn update_modifiers<T>(window: HWND, subclass_input: &SubclassInput<T>) -> ModifiersState {
    use crate::event::WindowEvent::ModifiersChanged;

    let modifiers = {
        let mut layouts = LAYOUT_CACHE.lock().unwrap();
        layouts.get_agnostic_mods()
    };

    let mut window_state = subclass_input.window_state.lock();
    if window_state.modifiers_state != modifiers {
        window_state.modifiers_state = modifiers;

        // Drop lock
        drop(window_state);

        unsafe {
            subclass_input.send_event(Event::WindowEvent {
                window_id: RootWindowId(WindowId(window)),
                event: ModifiersChanged(modifiers),
            });
        }
    }
    modifiers
}

/// Any window whose callback is configured to this function will have its events propagated
/// through the events loop of the thread the window was created in.
//
// This is the callback that is called by `DispatchMessage` in the events loop.
//
// Returning 0 tells the Win32 API that the message has been processed.
// FIXME: detect WM_DWMCOMPOSITIONCHANGED and call DwmEnableBlurBehindWindow if necessary
unsafe extern "system" fn public_window_callback<T: 'static>(
    window: HWND,
    msg: UINT,
    wparam: WPARAM,
    lparam: LPARAM,
    uidsubclass: UINT_PTR,
    subclass_input_ptr: DWORD_PTR,
) -> LRESULT {
    let subclass_input_ptr = subclass_input_ptr as *mut SubclassInput<T>;
    let (result, subclass_removed, recurse_depth) = {
        let subclass_input = &*subclass_input_ptr;
        subclass_input
            .recurse_depth
            .set(subclass_input.recurse_depth.get() + 1);

        let result =
            public_window_callback_inner(window, msg, wparam, lparam, uidsubclass, subclass_input);

        let subclass_removed = subclass_input.subclass_removed.get();
        let recurse_depth = subclass_input.recurse_depth.get() - 1;
        subclass_input.recurse_depth.set(recurse_depth);

        (result, subclass_removed, recurse_depth)
    };

    if subclass_removed && recurse_depth == 0 {
        Box::from_raw(subclass_input_ptr);
    }

    result
}

unsafe fn public_window_callback_inner<T: 'static>(
    window: HWND,
    msg: UINT,
    wparam: WPARAM,
    lparam: LPARAM,
    _: UINT_PTR,
    subclass_input: &SubclassInput<T>,
) -> LRESULT {
    winuser::RedrawWindow(
        subclass_input.event_loop_runner.thread_msg_target(),
        ptr::null(),
        ptr::null_mut(),
        winuser::RDW_INTERNALPAINT,
    );

    let mut result = ProcResult::DefSubclassProc;

    // Send new modifiers before sending key events.
    let mods_changed_callback = || match msg {
        winuser::WM_KEYDOWN | winuser::WM_SYSKEYDOWN | winuser::WM_KEYUP | winuser::WM_SYSKEYUP => {
            update_modifiers(window, subclass_input);
            result = ProcResult::Value(0);
        }
        _ => (),
    };
    subclass_input
        .event_loop_runner
        .catch_unwind(mods_changed_callback)
        .unwrap_or_else(|| result = ProcResult::Value(-1));

    let keyboard_callback = || {
        use crate::event::WindowEvent::KeyboardInput;
        let is_keyboard_related = is_msg_keyboard_related(msg);
        if !is_keyboard_related {
            // We return early to avoid a deadlock from locking the window state
            // when not appropriate.
            return;
        }
        let events = {
            let mut window_state = subclass_input.window_state.lock();
            window_state
                .key_event_builder
                .process_message(window, msg, wparam, lparam, &mut result)
        };
        for event in events {
            subclass_input.send_event(Event::WindowEvent {
                window_id: RootWindowId(WindowId(window)),
                event: KeyboardInput {
                    device_id: DEVICE_ID,
                    event: event.event,
                    is_synthetic: event.is_synthetic,
                },
            });
        }
    };
    subclass_input
        .event_loop_runner
        .catch_unwind(keyboard_callback)
        .unwrap_or_else(|| result = ProcResult::Value(-1));

    let ime_callback = || {
        use crate::event::WindowEvent::ReceivedImeText;
        let is_ime_related = is_msg_ime_related(msg);
        if !is_ime_related {
            return;
        }
        let text = {
            let mut window_state = subclass_input.window_state.lock();
            window_state
                .ime_handler
                .process_message(window, msg, wparam, lparam, &mut result)
        };
        if let Some(str) = text {
            subclass_input.send_event(Event::WindowEvent {
                window_id: RootWindowId(WindowId(window)),
                event: ReceivedImeText(str),
            });
        }
    };
    subclass_input
        .event_loop_runner
        .catch_unwind(ime_callback)
        .unwrap_or_else(|| result = ProcResult::Value(-1));

    // I decided to bind the closure to `callback` and pass it to catch_unwind rather than passing
    // the closure to catch_unwind directly so that the match body indendation wouldn't change and
    // the git blame and history would be preserved.
    let callback = || match msg {
        winuser::WM_ENTERSIZEMOVE => {
            subclass_input
                .window_state
                .lock()
                .set_window_flags_in_place(|f| f.insert(WindowFlags::MARKER_IN_SIZE_MOVE));
            result = ProcResult::Value(0);
        }

        winuser::WM_EXITSIZEMOVE => {
            subclass_input
                .window_state
                .lock()
                .set_window_flags_in_place(|f| f.remove(WindowFlags::MARKER_IN_SIZE_MOVE));
            result = ProcResult::Value(0);
        }

        winuser::WM_NCCREATE => {
            enable_non_client_dpi_scaling(window);
        }
        winuser::WM_NCLBUTTONDOWN => {
            if wparam == winuser::HTCAPTION as _ {
                winuser::PostMessageW(window, winuser::WM_MOUSEMOVE, 0, lparam);
            }
        }

        winuser::WM_CLOSE => {
            use crate::event::WindowEvent::CloseRequested;
            subclass_input.send_event(Event::WindowEvent {
                window_id: RootWindowId(WindowId(window)),
                event: CloseRequested,
            });
            result = ProcResult::Value(0);
        }

        winuser::WM_DESTROY => {
            use crate::event::WindowEvent::Destroyed;
            ole2::RevokeDragDrop(window);
            subclass_input.send_event(Event::WindowEvent {
                window_id: RootWindowId(WindowId(window)),
                event: Destroyed,
            });
            subclass_input.event_loop_runner.remove_window(window);
            result = ProcResult::Value(0);
        }

        winuser::WM_NCDESTROY => {
            remove_window_subclass::<T>(window);
            subclass_input.subclass_removed.set(true);
            result = ProcResult::Value(0);
        }

        winuser::WM_PAINT => {
            if subclass_input.event_loop_runner.should_buffer() {
                // this branch can happen in response to `UpdateWindow`, if win32 decides to
                // redraw the window outside the normal flow of the event loop.
                winuser::RedrawWindow(
                    window,
                    ptr::null(),
                    ptr::null_mut(),
                    winuser::RDW_INTERNALPAINT,
                );
            } else {
                let managing_redraw =
                    flush_paint_messages(Some(window), &subclass_input.event_loop_runner);
                subclass_input.send_event(Event::RedrawRequested(RootWindowId(WindowId(window))));
                if managing_redraw {
                    subclass_input.event_loop_runner.redraw_events_cleared();
                    process_control_flow(&subclass_input.event_loop_runner);
                }
            }
        }

        winuser::WM_WINDOWPOSCHANGING => {
            let mut window_state = subclass_input.window_state.lock();
            if let Some(ref mut fullscreen) = window_state.fullscreen {
                let window_pos = &mut *(lparam as *mut winuser::WINDOWPOS);
                let new_rect = RECT {
                    left: window_pos.x,
                    top: window_pos.y,
                    right: window_pos.x + window_pos.cx,
                    bottom: window_pos.y + window_pos.cy,
                };
                let new_monitor =
                    winuser::MonitorFromRect(&new_rect, winuser::MONITOR_DEFAULTTONULL);
                match fullscreen {
                    Fullscreen::Borderless(ref mut fullscreen_monitor) => {
                        if new_monitor != ptr::null_mut()
                            && fullscreen_monitor
                                .as_ref()
                                .map(|monitor| new_monitor != monitor.inner.hmonitor())
                                .unwrap_or(true)
                        {
                            if let Ok(new_monitor_info) = monitor::get_monitor_info(new_monitor) {
                                let new_monitor_rect = new_monitor_info.rcMonitor;
                                window_pos.x = new_monitor_rect.left;
                                window_pos.y = new_monitor_rect.top;
                                window_pos.cx = new_monitor_rect.right - new_monitor_rect.left;
                                window_pos.cy = new_monitor_rect.bottom - new_monitor_rect.top;
                            }
                            *fullscreen_monitor = Some(crate::monitor::MonitorHandle {
                                inner: MonitorHandle::new(new_monitor),
                            });
                        }
                    }
                    Fullscreen::Exclusive(ref video_mode) => {
                        let old_monitor = video_mode.video_mode.monitor.hmonitor();
                        if let Ok(old_monitor_info) = monitor::get_monitor_info(old_monitor) {
                            let old_monitor_rect = old_monitor_info.rcMonitor;
                            window_pos.x = old_monitor_rect.left;
                            window_pos.y = old_monitor_rect.top;
                            window_pos.cx = old_monitor_rect.right - old_monitor_rect.left;
                            window_pos.cy = old_monitor_rect.bottom - old_monitor_rect.top;
                        }
                    }
                }
            }

            result = ProcResult::Value(0);
        }

        // WM_MOVE supplies client area positions, so we send Moved here instead.
        winuser::WM_WINDOWPOSCHANGED => {
            use crate::event::WindowEvent::Moved;

            let windowpos = lparam as *const winuser::WINDOWPOS;
            if (*windowpos).flags & winuser::SWP_NOMOVE != winuser::SWP_NOMOVE {
                let physical_position =
                    PhysicalPosition::new((*windowpos).x as i32, (*windowpos).y as i32);
                subclass_input.send_event(Event::WindowEvent {
                    window_id: RootWindowId(WindowId(window)),
                    event: Moved(physical_position),
                });
            }

            // This is necessary for us to still get sent WM_SIZE.
            result = ProcResult::DefSubclassProc;
        }

        winuser::WM_SIZE => {
            use crate::event::WindowEvent::Resized;
            let w = LOWORD(lparam as DWORD) as u32;
            let h = HIWORD(lparam as DWORD) as u32;

            let physical_size = PhysicalSize::new(w, h);
            let event = Event::WindowEvent {
                window_id: RootWindowId(WindowId(window)),
                event: Resized(physical_size),
            };

            {
                let mut w = subclass_input.window_state.lock();
                // See WindowFlags::MARKER_RETAIN_STATE_ON_SIZE docs for info on why this `if` check exists.
                if !w
                    .window_flags()
                    .contains(WindowFlags::MARKER_RETAIN_STATE_ON_SIZE)
                {
                    let maximized = wparam == winuser::SIZE_MAXIMIZED;
                    w.set_window_flags_in_place(|f| f.set(WindowFlags::MAXIMIZED, maximized));
                }
            }

            subclass_input.send_event(event);
            result = ProcResult::Value(0);
        }

        // this is necessary for us to maintain minimize/restore state
        winuser::WM_SYSCOMMAND => {
            if wparam == winuser::SC_RESTORE {
                let mut w = subclass_input.window_state.lock();
                w.set_window_flags_in_place(|f| f.set(WindowFlags::MINIMIZED, false));
            }
            if wparam == winuser::SC_MINIMIZE {
                let mut w = subclass_input.window_state.lock();
                w.set_window_flags_in_place(|f| f.set(WindowFlags::MINIMIZED, true));
            }
            // Send `WindowEvent::Minimized` here if we decide to implement one

            if wparam == winuser::SC_SCREENSAVE {
                let window_state = subclass_input.window_state.lock();
                if window_state.fullscreen.is_some() {
                    result = ProcResult::Value(0);
                    return;
                }
            }

            result = ProcResult::DefWindowProc;
        }

        winuser::WM_MOUSEMOVE => {
            use crate::event::WindowEvent::{CursorEntered, CursorMoved};
            let mouse_was_outside_window = {
                let mut w = subclass_input.window_state.lock();

                let was_outside_window = !w.mouse.cursor_flags().contains(CursorFlags::IN_WINDOW);
                w.mouse
                    .set_cursor_flags(window, |f| f.set(CursorFlags::IN_WINDOW, true))
                    .ok();
                was_outside_window
            };

            if mouse_was_outside_window {
                subclass_input.send_event(Event::WindowEvent {
                    window_id: RootWindowId(WindowId(window)),
                    event: CursorEntered {
                        device_id: DEVICE_ID,
                    },
                });

                // Calling TrackMouseEvent in order to receive mouse leave events.
                winuser::TrackMouseEvent(&mut winuser::TRACKMOUSEEVENT {
                    cbSize: mem::size_of::<winuser::TRACKMOUSEEVENT>() as DWORD,
                    dwFlags: winuser::TME_LEAVE,
                    hwndTrack: window,
                    dwHoverTime: winuser::HOVER_DEFAULT,
                });
            }

            let x = windowsx::GET_X_LPARAM(lparam) as f64;
            let y = windowsx::GET_Y_LPARAM(lparam) as f64;
            let position = PhysicalPosition::new(x, y);
            let cursor_moved;
            {
                // handle spurious WM_MOUSEMOVE messages
                // see https://devblogs.microsoft.com/oldnewthing/20031001-00/?p=42343
                // and http://debugandconquer.blogspot.com/2015/08/the-cause-of-spurious-mouse-move.html
                let mut w = subclass_input.window_state.lock();
                cursor_moved = w.mouse.last_position != Some(position);
                w.mouse.last_position = Some(position);
            }
            if cursor_moved {
                let modifiers = update_modifiers(window, subclass_input);
                subclass_input.send_event(Event::WindowEvent {
                    window_id: RootWindowId(WindowId(window)),
                    event: CursorMoved {
                        device_id: DEVICE_ID,
                        position,
                        modifiers,
                    },
                });
            }

            result = ProcResult::Value(0);
        }

        winuser::WM_MOUSELEAVE => {
            use crate::event::WindowEvent::CursorLeft;
            {
                let mut w = subclass_input.window_state.lock();
                w.mouse
                    .set_cursor_flags(window, |f| f.set(CursorFlags::IN_WINDOW, false))
                    .ok();
            }

            subclass_input.send_event(Event::WindowEvent {
                window_id: RootWindowId(WindowId(window)),
                event: CursorLeft {
                    device_id: DEVICE_ID,
                },
            });

            result = ProcResult::Value(0);
        }

        winuser::WM_MOUSEWHEEL => {
            use crate::event::MouseScrollDelta::LineDelta;

            let value = (wparam >> 16) as i16;
            let value = value as i32;
            let value = value as f32 / winuser::WHEEL_DELTA as f32;

            let modifiers = update_modifiers(window, subclass_input);

            subclass_input.send_event(Event::WindowEvent {
                window_id: RootWindowId(WindowId(window)),
                event: WindowEvent::MouseWheel {
                    device_id: DEVICE_ID,
                    delta: LineDelta(0.0, value),
                    phase: TouchPhase::Moved,
                    modifiers,
                },
            });

            result = ProcResult::Value(0);
        }

        winuser::WM_MOUSEHWHEEL => {
            use crate::event::MouseScrollDelta::LineDelta;

            let value = (wparam >> 16) as i16;
            let value = value as i32;
            let value = value as f32 / winuser::WHEEL_DELTA as f32;

            let modifiers = update_modifiers(window, subclass_input);

            subclass_input.send_event(Event::WindowEvent {
                window_id: RootWindowId(WindowId(window)),
                event: WindowEvent::MouseWheel {
                    device_id: DEVICE_ID,
                    delta: LineDelta(value, 0.0),
                    phase: TouchPhase::Moved,
                    modifiers,
                },
            });

            result = ProcResult::Value(0);
        }

        winuser::WM_KEYDOWN | winuser::WM_SYSKEYDOWN => {
            if msg == winuser::WM_SYSKEYDOWN && wparam as i32 == winuser::VK_F4 {
                result = ProcResult::DefSubclassProc;
            }
        }

        winuser::WM_LBUTTONDOWN => {
            use crate::event::{ElementState::Pressed, MouseButton::Left, WindowEvent::MouseInput};

            capture_mouse(window, &mut *subclass_input.window_state.lock());

            let modifiers = update_modifiers(window, subclass_input);

            subclass_input.send_event(Event::WindowEvent {
                window_id: RootWindowId(WindowId(window)),
                event: MouseInput {
                    device_id: DEVICE_ID,
                    state: Pressed,
                    button: Left,
                    modifiers,
                },
            });
            result = ProcResult::Value(0);
        }

        winuser::WM_LBUTTONUP => {
            use crate::event::{
                ElementState::Released, MouseButton::Left, WindowEvent::MouseInput,
            };

            release_mouse(subclass_input.window_state.lock());

            let modifiers = update_modifiers(window, subclass_input);

            subclass_input.send_event(Event::WindowEvent {
                window_id: RootWindowId(WindowId(window)),
                event: MouseInput {
                    device_id: DEVICE_ID,
                    state: Released,
                    button: Left,
                    modifiers,
                },
            });
            result = ProcResult::Value(0);
        }

        winuser::WM_RBUTTONDOWN => {
            use crate::event::{
                ElementState::Pressed, MouseButton::Right, WindowEvent::MouseInput,
            };

            capture_mouse(window, &mut *subclass_input.window_state.lock());

            let modifiers = update_modifiers(window, subclass_input);

            subclass_input.send_event(Event::WindowEvent {
                window_id: RootWindowId(WindowId(window)),
                event: MouseInput {
                    device_id: DEVICE_ID,
                    state: Pressed,
                    button: Right,
                    modifiers,
                },
            });
            result = ProcResult::Value(0);
        }

        winuser::WM_RBUTTONUP => {
            use crate::event::{
                ElementState::Released, MouseButton::Right, WindowEvent::MouseInput,
            };

            release_mouse(subclass_input.window_state.lock());

            let modifiers = update_modifiers(window, subclass_input);

            subclass_input.send_event(Event::WindowEvent {
                window_id: RootWindowId(WindowId(window)),
                event: MouseInput {
                    device_id: DEVICE_ID,
                    state: Released,
                    button: Right,
                    modifiers,
                },
            });
            result = ProcResult::Value(0);
        }

        winuser::WM_MBUTTONDOWN => {
            use crate::event::{
                ElementState::Pressed, MouseButton::Middle, WindowEvent::MouseInput,
            };

            capture_mouse(window, &mut *subclass_input.window_state.lock());

            let modifiers = update_modifiers(window, subclass_input);

            subclass_input.send_event(Event::WindowEvent {
                window_id: RootWindowId(WindowId(window)),
                event: MouseInput {
                    device_id: DEVICE_ID,
                    state: Pressed,
                    button: Middle,
                    modifiers,
                },
            });
            result = ProcResult::Value(0);
        }

        winuser::WM_MBUTTONUP => {
            use crate::event::{
                ElementState::Released, MouseButton::Middle, WindowEvent::MouseInput,
            };

            release_mouse(subclass_input.window_state.lock());

            let modifiers = update_modifiers(window, subclass_input);

            subclass_input.send_event(Event::WindowEvent {
                window_id: RootWindowId(WindowId(window)),
                event: MouseInput {
                    device_id: DEVICE_ID,
                    state: Released,
                    button: Middle,
                    modifiers,
                },
            });
            result = ProcResult::Value(0);
        }

        winuser::WM_XBUTTONDOWN => {
            use crate::event::{
                ElementState::Pressed, MouseButton::Other, WindowEvent::MouseInput,
            };
            let xbutton = winuser::GET_XBUTTON_WPARAM(wparam);

            capture_mouse(window, &mut *subclass_input.window_state.lock());

            let modifiers = update_modifiers(window, subclass_input);

            subclass_input.send_event(Event::WindowEvent {
                window_id: RootWindowId(WindowId(window)),
                event: MouseInput {
                    device_id: DEVICE_ID,
                    state: Pressed,
                    button: Other(xbutton),
                    modifiers,
                },
            });
            result = ProcResult::Value(0);
        }

        winuser::WM_XBUTTONUP => {
            use crate::event::{
                ElementState::Released, MouseButton::Other, WindowEvent::MouseInput,
            };
            let xbutton = winuser::GET_XBUTTON_WPARAM(wparam);

            release_mouse(subclass_input.window_state.lock());

            let modifiers = update_modifiers(window, subclass_input);

            subclass_input.send_event(Event::WindowEvent {
                window_id: RootWindowId(WindowId(window)),
                event: MouseInput {
                    device_id: DEVICE_ID,
                    state: Released,
                    button: Other(xbutton),
                    modifiers,
                },
            });
            result = ProcResult::Value(0);
        }

        winuser::WM_CAPTURECHANGED => {
            // lparam here is a handle to the window which is gaining mouse capture.
            // If it is the same as our window, then we're essentially retaining the capture. This
            // can happen if `SetCapture` is called on our window when it already has the mouse
            // capture.
            if lparam != window as isize {
                subclass_input.window_state.lock().mouse.capture_count = 0;
            }
            result = ProcResult::Value(0);
        }

        winuser::WM_TOUCH => {
            let pcount = LOWORD(wparam as DWORD) as usize;
            let mut inputs = Vec::with_capacity(pcount);
            inputs.set_len(pcount);
            let htouch = lparam as winuser::HTOUCHINPUT;
            if winuser::GetTouchInputInfo(
                htouch,
                pcount as UINT,
                inputs.as_mut_ptr(),
                mem::size_of::<winuser::TOUCHINPUT>() as INT,
            ) > 0
            {
                for input in &inputs {
                    let mut location = POINT {
                        x: input.x / 100,
                        y: input.y / 100,
                    };

                    if winuser::ScreenToClient(window, &mut location as *mut _) == 0 {
                        continue;
                    }

                    let x = location.x as f64 + (input.x % 100) as f64 / 100f64;
                    let y = location.y as f64 + (input.y % 100) as f64 / 100f64;
                    let location = PhysicalPosition::new(x, y);
                    subclass_input.send_event(Event::WindowEvent {
                        window_id: RootWindowId(WindowId(window)),
                        event: WindowEvent::Touch(Touch {
                            phase: if input.dwFlags & winuser::TOUCHEVENTF_DOWN != 0 {
                                TouchPhase::Started
                            } else if input.dwFlags & winuser::TOUCHEVENTF_UP != 0 {
                                TouchPhase::Ended
                            } else if input.dwFlags & winuser::TOUCHEVENTF_MOVE != 0 {
                                TouchPhase::Moved
                            } else {
                                continue;
                            },
                            location,
                            force: None, // WM_TOUCH doesn't support pressure information
                            id: input.dwID as u64,
                            device_id: DEVICE_ID,
                        }),
                    });
                }
            }
            winuser::CloseTouchInputHandle(htouch);
            result = ProcResult::Value(0);
        }

        winuser::WM_POINTERDOWN | winuser::WM_POINTERUPDATE | winuser::WM_POINTERUP => {
            if let (
                Some(GetPointerFrameInfoHistory),
                Some(SkipPointerFrameMessages),
                Some(GetPointerDeviceRects),
            ) = (
                *GET_POINTER_FRAME_INFO_HISTORY,
                *SKIP_POINTER_FRAME_MESSAGES,
                *GET_POINTER_DEVICE_RECTS,
            ) {
                let pointer_id = LOWORD(wparam as DWORD) as UINT;
                let mut entries_count = 0 as UINT;
                let mut pointers_count = 0 as UINT;
                if GetPointerFrameInfoHistory(
                    pointer_id,
                    &mut entries_count as *mut _,
                    &mut pointers_count as *mut _,
                    std::ptr::null_mut(),
                ) == 0
                {
                    result = ProcResult::Value(0);
                    return;
                }

                let pointer_info_count = (entries_count * pointers_count) as usize;
                let mut pointer_infos = Vec::with_capacity(pointer_info_count);
                pointer_infos.set_len(pointer_info_count);
                if GetPointerFrameInfoHistory(
                    pointer_id,
                    &mut entries_count as *mut _,
                    &mut pointers_count as *mut _,
                    pointer_infos.as_mut_ptr(),
                ) == 0
                {
                    result = ProcResult::Value(0);
                    return;
                }

                // https://docs.microsoft.com/en-us/windows/desktop/api/winuser/nf-winuser-getpointerframeinfohistory
                // The information retrieved appears in reverse chronological order, with the most recent entry in the first
                // row of the returned array
                for pointer_info in pointer_infos.iter().rev() {
                    let mut device_rect = mem::MaybeUninit::uninit();
                    let mut display_rect = mem::MaybeUninit::uninit();

                    if (GetPointerDeviceRects(
                        pointer_info.sourceDevice,
                        device_rect.as_mut_ptr(),
                        display_rect.as_mut_ptr(),
                    )) == 0
                    {
                        continue;
                    }

                    let device_rect = device_rect.assume_init();
                    let display_rect = display_rect.assume_init();

                    // For the most precise himetric to pixel conversion we calculate the ratio between the resolution
                    // of the display device (pixel) and the touch device (himetric).
                    let himetric_to_pixel_ratio_x = (display_rect.right - display_rect.left) as f64
                        / (device_rect.right - device_rect.left) as f64;
                    let himetric_to_pixel_ratio_y = (display_rect.bottom - display_rect.top) as f64
                        / (device_rect.bottom - device_rect.top) as f64;

                    // ptHimetricLocation's origin is 0,0 even on multi-monitor setups.
                    // On multi-monitor setups we need to translate the himetric location to the rect of the
                    // display device it's attached to.
                    let x = display_rect.left as f64
                        + pointer_info.ptHimetricLocation.x as f64 * himetric_to_pixel_ratio_x;
                    let y = display_rect.top as f64
                        + pointer_info.ptHimetricLocation.y as f64 * himetric_to_pixel_ratio_y;

                    let mut location = POINT {
                        x: x.floor() as i32,
                        y: y.floor() as i32,
                    };

                    if winuser::ScreenToClient(window, &mut location as *mut _) == 0 {
                        continue;
                    }

                    let force = match pointer_info.pointerType {
                        winuser::PT_TOUCH => {
                            let mut touch_info = mem::MaybeUninit::uninit();
                            GET_POINTER_TOUCH_INFO.and_then(|GetPointerTouchInfo| {
                                match GetPointerTouchInfo(
                                    pointer_info.pointerId,
                                    touch_info.as_mut_ptr(),
                                ) {
                                    0 => None,
                                    _ => normalize_pointer_pressure(
                                        touch_info.assume_init().pressure,
                                    ),
                                }
                            })
                        }
                        winuser::PT_PEN => {
                            let mut pen_info = mem::MaybeUninit::uninit();
                            GET_POINTER_PEN_INFO.and_then(|GetPointerPenInfo| {
                                match GetPointerPenInfo(
                                    pointer_info.pointerId,
                                    pen_info.as_mut_ptr(),
                                ) {
                                    0 => None,
                                    _ => {
                                        normalize_pointer_pressure(pen_info.assume_init().pressure)
                                    }
                                }
                            })
                        }
                        _ => None,
                    };

                    let x = location.x as f64 + x.fract();
                    let y = location.y as f64 + y.fract();
                    let location = PhysicalPosition::new(x, y);
                    subclass_input.send_event(Event::WindowEvent {
                        window_id: RootWindowId(WindowId(window)),
                        event: WindowEvent::Touch(Touch {
                            phase: if pointer_info.pointerFlags & winuser::POINTER_FLAG_DOWN != 0 {
                                TouchPhase::Started
                            } else if pointer_info.pointerFlags & winuser::POINTER_FLAG_UP != 0 {
                                TouchPhase::Ended
                            } else if pointer_info.pointerFlags & winuser::POINTER_FLAG_UPDATE != 0
                            {
                                TouchPhase::Moved
                            } else {
                                continue;
                            },
                            location,
                            force,
                            id: pointer_info.pointerId as u64,
                            device_id: DEVICE_ID,
                        }),
                    });
                }

                SkipPointerFrameMessages(pointer_id);
            }
            result = ProcResult::Value(0);
        }

        winuser::WM_SETFOCUS => {
            use crate::event::WindowEvent::Focused;
            update_modifiers(window, subclass_input);

            subclass_input.send_event(Event::WindowEvent {
                window_id: RootWindowId(WindowId(window)),
                event: Focused(true),
            });

            result = ProcResult::Value(0);
        }

        winuser::WM_KILLFOCUS => {
            use crate::event::WindowEvent::{Focused, ModifiersChanged};

            subclass_input.window_state.lock().modifiers_state = ModifiersState::empty();
            subclass_input.send_event(Event::WindowEvent {
                window_id: RootWindowId(WindowId(window)),
                event: ModifiersChanged(ModifiersState::empty()),
            });

            subclass_input.send_event(Event::WindowEvent {
                window_id: RootWindowId(WindowId(window)),
                event: Focused(false),
            });
            result = ProcResult::Value(0);
        }

        winuser::WM_SETCURSOR => {
            let set_cursor_to = {
                let window_state = subclass_input.window_state.lock();
                // The return value for the preceding `WM_NCHITTEST` message is conveniently
                // provided through the low-order word of lParam. We use that here since
                // `WM_MOUSEMOVE` seems to come after `WM_SETCURSOR` for a given cursor movement.
                let in_client_area = LOWORD(lparam as DWORD) == winuser::HTCLIENT as WORD;
                if in_client_area {
                    Some(window_state.mouse.cursor)
                } else {
                    None
                }
            };

            match set_cursor_to {
                Some(cursor) => {
                    let cursor = winuser::LoadCursorW(ptr::null_mut(), cursor.to_windows_cursor());
                    winuser::SetCursor(cursor);
                    result = ProcResult::Value(0);
                }
                None => result = ProcResult::DefWindowProc,
            }
        }

        winuser::WM_GETMINMAXINFO => {
            let mmi = lparam as *mut winuser::MINMAXINFO;

            let window_state = subclass_input.window_state.lock();

            if window_state.min_size.is_some() || window_state.max_size.is_some() {
                if let Some(min_size) = window_state.min_size {
                    let min_size = min_size.to_physical(window_state.scale_factor);
                    let (width, height): (u32, u32) = util::adjust_size(window, min_size).into();
                    (*mmi).ptMinTrackSize = POINT {
                        x: width as i32,
                        y: height as i32,
                    };
                }
                if let Some(max_size) = window_state.max_size {
                    let max_size = max_size.to_physical(window_state.scale_factor);
                    let (width, height): (u32, u32) = util::adjust_size(window, max_size).into();
                    (*mmi).ptMaxTrackSize = POINT {
                        x: width as i32,
                        y: height as i32,
                    };
                }
            }

            result = ProcResult::Value(0);
        }

        // Only sent on Windows 8.1 or newer. On Windows 7 and older user has to log out to change
        // DPI, therefore all applications are closed while DPI is changing.
        winuser::WM_DPICHANGED => {
            use crate::event::WindowEvent::ScaleFactorChanged;

            // This message actually provides two DPI values - x and y. However MSDN says that
            // "you only need to use either the X-axis or the Y-axis value when scaling your
            // application since they are the same".
            // https://msdn.microsoft.com/en-us/library/windows/desktop/dn312083(v=vs.85).aspx
            let new_dpi_x = u32::from(LOWORD(wparam as DWORD));
            let new_scale_factor = dpi_to_scale_factor(new_dpi_x);
            let old_scale_factor: f64;

            let allow_resize = {
                let mut window_state = subclass_input.window_state.lock();
                old_scale_factor = window_state.scale_factor;
                window_state.scale_factor = new_scale_factor;

                if new_scale_factor == old_scale_factor {
                    result = ProcResult::Value(0);
                    return;
                }

                window_state.fullscreen.is_none()
                    && !window_state.window_flags().contains(WindowFlags::MAXIMIZED)
            };

            let style = winuser::GetWindowLongW(window, winuser::GWL_STYLE) as _;
            let style_ex = winuser::GetWindowLongW(window, winuser::GWL_EXSTYLE) as _;

            // New size as suggested by Windows.
            let suggested_rect = *(lparam as *const RECT);

            // The window rect provided is the window's outer size, not it's inner size. However,
            // win32 doesn't provide an `UnadjustWindowRectEx` function to get the client rect from
            // the outer rect, so we instead adjust the window rect to get the decoration margins
            // and remove them from the outer size.
            let margin_left: i32;
            let margin_top: i32;
            // let margin_right: i32;
            // let margin_bottom: i32;
            {
                let adjusted_rect =
                    util::adjust_window_rect_with_styles(window, style, style_ex, suggested_rect)
                        .unwrap_or(suggested_rect);
                margin_left = suggested_rect.left - adjusted_rect.left;
                margin_top = suggested_rect.top - adjusted_rect.top;
                // margin_right = adjusted_rect.right - suggested_rect.right;
                // margin_bottom = adjusted_rect.bottom - suggested_rect.bottom;
            }

            let old_physical_inner_rect = {
                let mut old_physical_inner_rect = mem::zeroed();
                winuser::GetClientRect(window, &mut old_physical_inner_rect);
                let mut origin = mem::zeroed();
                winuser::ClientToScreen(window, &mut origin);

                old_physical_inner_rect.left += origin.x;
                old_physical_inner_rect.right += origin.x;
                old_physical_inner_rect.top += origin.y;
                old_physical_inner_rect.bottom += origin.y;

                old_physical_inner_rect
            };
            let old_physical_inner_size = PhysicalSize::new(
                (old_physical_inner_rect.right - old_physical_inner_rect.left) as u32,
                (old_physical_inner_rect.bottom - old_physical_inner_rect.top) as u32,
            );

            // `allow_resize` prevents us from re-applying DPI adjustment to the restored size after
            // exiting fullscreen (the restored size is already DPI adjusted).
            let mut new_physical_inner_size = match allow_resize {
                // We calculate our own size because the default suggested rect doesn't do a great job
                // of preserving the window's logical size.
                true => old_physical_inner_size
                    .to_logical::<f64>(old_scale_factor)
                    .to_physical::<u32>(new_scale_factor),
                false => old_physical_inner_size,
            };

            let _ = subclass_input.send_event(Event::WindowEvent {
                window_id: RootWindowId(WindowId(window)),
                event: ScaleFactorChanged {
                    scale_factor: new_scale_factor,
                    new_inner_size: &mut new_physical_inner_size,
                },
            });

            let dragging_window: bool;

            {
                let window_state = subclass_input.window_state.lock();
                dragging_window = window_state
                    .window_flags()
                    .contains(WindowFlags::MARKER_IN_SIZE_MOVE);
                // Unset maximized if we're changing the window's size.
                if new_physical_inner_size != old_physical_inner_size {
                    WindowState::set_window_flags(window_state, window, |f| {
                        f.set(WindowFlags::MAXIMIZED, false)
                    });
                }
            }

            let new_outer_rect: RECT;
            {
                let suggested_ul = (
                    suggested_rect.left + margin_left,
                    suggested_rect.top + margin_top,
                );

                let mut conservative_rect = RECT {
                    left: suggested_ul.0,
                    top: suggested_ul.1,
                    right: suggested_ul.0 + new_physical_inner_size.width as LONG,
                    bottom: suggested_ul.1 + new_physical_inner_size.height as LONG,
                };

                conservative_rect = util::adjust_window_rect_with_styles(
                    window,
                    style,
                    style_ex,
                    conservative_rect,
                )
                .unwrap_or(conservative_rect);

                // If we're dragging the window, offset the window so that the cursor's
                // relative horizontal position in the title bar is preserved.
                if dragging_window {
                    let bias = {
                        let cursor_pos = {
                            let mut pos = mem::zeroed();
                            winuser::GetCursorPos(&mut pos);
                            pos
                        };
                        let suggested_cursor_horizontal_ratio = (cursor_pos.x - suggested_rect.left)
                            as f64
                            / (suggested_rect.right - suggested_rect.left) as f64;

                        (cursor_pos.x
                            - (suggested_cursor_horizontal_ratio
                                * (conservative_rect.right - conservative_rect.left) as f64)
                                as LONG)
                            - conservative_rect.left
                    };
                    conservative_rect.left += bias;
                    conservative_rect.right += bias;
                }

                // Check to see if the new window rect is on the monitor with the new DPI factor.
                // If it isn't, offset the window so that it is.
                let new_dpi_monitor = winuser::MonitorFromWindow(window, 0);
                let conservative_rect_monitor = winuser::MonitorFromRect(&conservative_rect, 0);
                new_outer_rect = if conservative_rect_monitor == new_dpi_monitor {
                    conservative_rect
                } else {
                    let get_monitor_rect = |monitor| {
                        let mut monitor_info = winuser::MONITORINFO {
                            cbSize: mem::size_of::<winuser::MONITORINFO>() as _,
                            ..mem::zeroed()
                        };
                        winuser::GetMonitorInfoW(monitor, &mut monitor_info);
                        monitor_info.rcMonitor
                    };
                    let wrong_monitor = conservative_rect_monitor;
                    let wrong_monitor_rect = get_monitor_rect(wrong_monitor);
                    let new_monitor_rect = get_monitor_rect(new_dpi_monitor);

                    // The direction to nudge the window in to get the window onto the monitor with
                    // the new DPI factor. We calculate this by seeing which monitor edges are
                    // shared and nudging away from the wrong monitor based on those.
                    let delta_nudge_to_dpi_monitor = (
                        if wrong_monitor_rect.left == new_monitor_rect.right {
                            -1
                        } else if wrong_monitor_rect.right == new_monitor_rect.left {
                            1
                        } else {
                            0
                        },
                        if wrong_monitor_rect.bottom == new_monitor_rect.top {
                            1
                        } else if wrong_monitor_rect.top == new_monitor_rect.bottom {
                            -1
                        } else {
                            0
                        },
                    );

                    let abort_after_iterations = new_monitor_rect.right - new_monitor_rect.left
                        + new_monitor_rect.bottom
                        - new_monitor_rect.top;
                    for _ in 0..abort_after_iterations {
                        conservative_rect.left += delta_nudge_to_dpi_monitor.0;
                        conservative_rect.right += delta_nudge_to_dpi_monitor.0;
                        conservative_rect.top += delta_nudge_to_dpi_monitor.1;
                        conservative_rect.bottom += delta_nudge_to_dpi_monitor.1;

                        if winuser::MonitorFromRect(&conservative_rect, 0) == new_dpi_monitor {
                            break;
                        }
                    }

                    conservative_rect
                };
            }

            winuser::SetWindowPos(
                window,
                ptr::null_mut(),
                new_outer_rect.left,
                new_outer_rect.top,
                new_outer_rect.right - new_outer_rect.left,
                new_outer_rect.bottom - new_outer_rect.top,
                winuser::SWP_NOZORDER | winuser::SWP_NOACTIVATE,
            );

            result = ProcResult::Value(0);
        }

        winuser::WM_SETTINGCHANGE => {
            use crate::event::WindowEvent::ThemeChanged;

            let preferred_theme = subclass_input.window_state.lock().preferred_theme;

            if preferred_theme == None {
                let new_theme = try_theme(window, preferred_theme);
                let mut window_state = subclass_input.window_state.lock();

                if window_state.current_theme != new_theme {
                    window_state.current_theme = new_theme;
                    mem::drop(window_state);
                    subclass_input.send_event(Event::WindowEvent {
                        window_id: RootWindowId(WindowId(window)),
                        event: ThemeChanged(new_theme),
                    });
                }
            }
        }

        _ => {
            if msg == *DESTROY_MSG_ID {
                winuser::DestroyWindow(window);
                result = ProcResult::Value(0);
            } else if msg == *SET_RETAIN_STATE_ON_SIZE_MSG_ID {
                let mut window_state = subclass_input.window_state.lock();
                window_state.set_window_flags_in_place(|f| {
                    f.set(WindowFlags::MARKER_RETAIN_STATE_ON_SIZE, wparam != 0)
                });
                result = ProcResult::Value(0);
            }
        }
    };

    subclass_input
        .event_loop_runner
        .catch_unwind(callback)
        .unwrap_or_else(|| result = ProcResult::Value(-1));

    match result {
        ProcResult::DefSubclassProc => commctrl::DefSubclassProc(window, msg, wparam, lparam),
        ProcResult::DefWindowProc => winuser::DefWindowProcW(window, msg, wparam, lparam),
        ProcResult::Value(val) => val,
    }
}

unsafe extern "system" fn thread_event_target_callback<T: 'static>(
    window: HWND,
    msg: UINT,
    wparam: WPARAM,
    lparam: LPARAM,
    _: UINT_PTR,
    subclass_input_ptr: DWORD_PTR,
) -> LRESULT {
    let subclass_input = Box::from_raw(subclass_input_ptr as *mut ThreadMsgTargetSubclassInput<T>);

    if msg != winuser::WM_PAINT {
        winuser::RedrawWindow(
            window,
            ptr::null(),
            ptr::null_mut(),
            winuser::RDW_INTERNALPAINT,
        );
    }

    let mut subclass_removed = false;

    // I decided to bind the closure to `callback` and pass it to catch_unwind rather than passing
    // the closure to catch_unwind directly so that the match body indendation wouldn't change and
    // the git blame and history would be preserved.
    let callback = || match msg {
        winuser::WM_NCDESTROY => {
            remove_event_target_window_subclass::<T>(window);
            subclass_removed = true;
            0
        }
        // Because WM_PAINT comes after all other messages, we use it during modal loops to detect
        // when the event queue has been emptied. See `process_event` for more details.
        winuser::WM_PAINT => {
            winuser::ValidateRect(window, ptr::null());
            // If the WM_PAINT handler in `public_window_callback` has already flushed the redraw
            // events, `handling_events` will return false and we won't emit a second
            // `RedrawEventsCleared` event.
            if subclass_input.event_loop_runner.handling_events() {
                if subclass_input.event_loop_runner.should_buffer() {
                    // This branch can be triggered when a nested win32 event loop is triggered
                    // inside of the `event_handler` callback.
                    winuser::RedrawWindow(
                        window,
                        ptr::null(),
                        ptr::null_mut(),
                        winuser::RDW_INTERNALPAINT,
                    );
                } else {
                    // This WM_PAINT handler will never be re-entrant because `flush_paint_messages`
                    // doesn't call WM_PAINT for the thread event target (i.e. this window).
                    assert!(flush_paint_messages(
                        None,
                        &subclass_input.event_loop_runner
                    ));
                    subclass_input.event_loop_runner.redraw_events_cleared();
                    process_control_flow(&subclass_input.event_loop_runner);
                }
            }

            // Default WM_PAINT behaviour. This makes sure modals and popups are shown immediatly when opening them.
            commctrl::DefSubclassProc(window, msg, wparam, lparam)
        }

        winuser::WM_INPUT_DEVICE_CHANGE => {
            let event = match wparam as _ {
                winuser::GIDC_ARRIVAL => DeviceEvent::Added,
                winuser::GIDC_REMOVAL => DeviceEvent::Removed,
                _ => unreachable!(),
            };

            subclass_input.send_event(Event::DeviceEvent {
                device_id: wrap_device_id(lparam as _),
                event,
            });

            0
        }

        winuser::WM_INPUT => {
            if let Some(data) = raw_input::get_raw_input_data(lparam as _) {
                handle_raw_input(&subclass_input, data);
            }

            commctrl::DefSubclassProc(window, msg, wparam, lparam)
        }

        _ if msg == *USER_EVENT_MSG_ID => {
            if let Ok(event) = subclass_input.user_event_receiver.recv() {
                subclass_input.send_event(Event::UserEvent(event));
            }
            0
        }
        _ if msg == *EXEC_MSG_ID => {
            let mut function: ThreadExecFn = Box::from_raw(wparam as usize as *mut _);
            function();
            0
        }
        _ if msg == *PROCESS_NEW_EVENTS_MSG_ID => {
            winuser::PostThreadMessageW(
                subclass_input.event_loop_runner.wait_thread_id(),
                *CANCEL_WAIT_UNTIL_MSG_ID,
                0,
                0,
            );

            // if the control_flow is WaitUntil, make sure the given moment has actually passed
            // before emitting NewEvents
            if let ControlFlow::WaitUntil(wait_until) =
                subclass_input.event_loop_runner.control_flow()
            {
                let mut msg = mem::zeroed();
                while Instant::now() < wait_until {
                    if 0 != winuser::PeekMessageW(&mut msg, ptr::null_mut(), 0, 0, 0) {
                        // This works around a "feature" in PeekMessageW. If the message PeekMessageW
                        // gets is a WM_PAINT message that had RDW_INTERNALPAINT set (i.e. doesn't
                        // have an update region), PeekMessageW will remove that window from the
                        // redraw queue even though we told it not to remove messages from the
                        // queue. We fix it by re-dispatching an internal paint message to that
                        // window.
                        if msg.message == winuser::WM_PAINT {
                            let mut rect = mem::zeroed();
                            if 0 == winuser::GetUpdateRect(msg.hwnd, &mut rect, 0) {
                                winuser::RedrawWindow(
                                    msg.hwnd,
                                    ptr::null(),
                                    ptr::null_mut(),
                                    winuser::RDW_INTERNALPAINT,
                                );
                            }
                        }

                        break;
                    }
                }
            }
            subclass_input.event_loop_runner.poll();
            0
        }
        _ => commctrl::DefSubclassProc(window, msg, wparam, lparam),
    };

    let result = subclass_input
        .event_loop_runner
        .catch_unwind(callback)
        .unwrap_or(-1);
    if subclass_removed {
        mem::drop(subclass_input);
    } else {
        Box::into_raw(subclass_input);
    }
    result
}

unsafe fn handle_raw_input<T: 'static>(
    subclass_input: &Box<ThreadMsgTargetSubclassInput<T>>,
    data: RAWINPUT,
) {
    use crate::event::{
        DeviceEvent::{Button, Key, Motion, MouseMotion, MouseWheel},
        ElementState::{Pressed, Released},
        MouseScrollDelta::LineDelta,
    };

    let device_id = wrap_device_id(data.header.hDevice as _);

    if data.header.dwType == winuser::RIM_TYPEMOUSE {
        let mouse = data.data.mouse();

        if util::has_flag(mouse.usFlags, winuser::MOUSE_MOVE_RELATIVE) {
            let x = mouse.lLastX as f64;
            let y = mouse.lLastY as f64;

            if x != 0.0 {
                subclass_input.send_event(Event::DeviceEvent {
                    device_id,
                    event: Motion { axis: 0, value: x },
                });
            }

            if y != 0.0 {
                subclass_input.send_event(Event::DeviceEvent {
                    device_id,
                    event: Motion { axis: 1, value: y },
                });
            }

            if x != 0.0 || y != 0.0 {
                subclass_input.send_event(Event::DeviceEvent {
                    device_id,
                    event: MouseMotion { delta: (x, y) },
                });
            }
        }

        if util::has_flag(mouse.usButtonFlags, winuser::RI_MOUSE_WHEEL) {
<<<<<<< HEAD
            let delta = mouse.usButtonData as SHORT / winuser::WHEEL_DELTA;
            subclass_input.send_event(Event::DeviceEvent {
                device_id,
                event: MouseWheel {
                    delta: LineDelta(0.0, delta as f32),
=======
            // We must cast to SHORT first, becaues `usButtonData` must be interpreted as signed.
            let delta = mouse.usButtonData as SHORT as f32 / winuser::WHEEL_DELTA as f32;
            subclass_input.send_event(Event::DeviceEvent {
                device_id,
                event: MouseWheel {
                    delta: LineDelta(0.0, delta),
>>>>>>> 1ef0b490
                },
            });
        }

        let button_state = raw_input::get_raw_mouse_button_state(mouse.usButtonFlags);
        // Left, middle, and right, respectively.
        for (index, state) in button_state.iter().enumerate() {
            if let Some(state) = *state {
                // This gives us consistency with X11, since there doesn't
                // seem to be anything else reasonable to do for a mouse
                // button ID.
                let button = (index + 1) as _;
                subclass_input.send_event(Event::DeviceEvent {
                    device_id,
                    event: Button { button, state },
                });
            }
        }
    } else if data.header.dwType == winuser::RIM_TYPEKEYBOARD {
        let keyboard = data.data.keyboard();

        let pressed =
            keyboard.Message == winuser::WM_KEYDOWN || keyboard.Message == winuser::WM_SYSKEYDOWN;
        let released =
            keyboard.Message == winuser::WM_KEYUP || keyboard.Message == winuser::WM_SYSKEYUP;

        if !pressed && !released {
            return;
        }

        let state = if pressed { Pressed } else { Released };
        let extension = {
            if util::has_flag(keyboard.Flags, winuser::RI_KEY_E0 as _) {
                0xE000
            } else if util::has_flag(keyboard.Flags, winuser::RI_KEY_E1 as _) {
                0xE100
            } else {
                0x0000
            }
        };
        let scancode;
        if keyboard.MakeCode == 0 {
            // In some cases (often with media keys) the device reports a scancode of 0 but a
            // valid virtual key. In these cases we obtain the scancode from the virtual key.
            scancode =
                winuser::MapVirtualKeyW(keyboard.VKey as u32, winuser::MAPVK_VK_TO_VSC_EX) as u16;
        } else {
            scancode = keyboard.MakeCode | extension;
        }
        if scancode == 0xE11D || scancode == 0xE02A {
            // At the hardware (or driver?) level, pressing the Pause key is equivalent to pressing
            // Ctrl+NumLock.
            // This equvalence means that if the user presses Pause, the keyboard will emit two
            // subsequent keypresses:
            // 1, 0xE11D - Which is a left Ctrl (0x1D) with an extension flag (0xE100)
            // 2, 0x0045 - Which on its own can be interpreted as Pause
            //
            // There's another combination which isn't quite an equivalence:
            // PrtSc used to be Shift+Asterisk. This means that on some keyboards, presssing
            // PrtSc (print screen) produces the following sequence:
<<<<<<< HEAD
            // 1, 0xE02A - Which is a left shift (0x2A) with an exteion flag (0xE000)
=======
            // 1, 0xE02A - Which is a left shift (0x2A) with an extension flag (0xE000)
>>>>>>> 1ef0b490
            // 2, 0xE037 - Which is a numpad multiply (0x37) with an exteion flag (0xE000). This on
            //             its own it can be interpreted as PrtSc
            //
            // For this reason, if we encounter the first keypress, we simply ignore it, trusting
            // that there's going to be another event coming, from which we can extract the
            // appropriate key.
            // For more on this, read the article by Raymond Chen, titled:
            // "Why does Ctrl+ScrollLock cancel dialogs?"
            // https://devblogs.microsoft.com/oldnewthing/20080211-00/?p=23503
            return;
        }
        let code;
        if keyboard.VKey as c_int == winuser::VK_NUMLOCK {
            // Historically, the NumLock and the Pause key were one and the same physical key.
            // The user could trigger Pause by pressing Ctrl+NumLock.
            // Now these are often physically separate and the two keys can be differentiated by
            // checking the extension flag of the scancode. NumLock is 0xE045, Pause is 0x0045.
            //
            // However in this event, both keys are reported as 0x0045 even on modern hardware.
            // Therefore we use the virtual key instead to determine whether it's a NumLock and
            // set the KeyCode accordingly.
            //
            // For more on this, read the article by Raymond Chen, titled:
            // "Why does Ctrl+ScrollLock cancel dialogs?"
            // https://devblogs.microsoft.com/oldnewthing/20080211-00/?p=23503
            code = KeyCode::NumLock;
        } else {
            code = KeyCode::from_scancode(scancode as u32);
        }
        if keyboard.VKey as c_int == winuser::VK_SHIFT {
            match code {
                KeyCode::NumpadDecimal
                | KeyCode::Numpad0
                | KeyCode::Numpad1
                | KeyCode::Numpad2
                | KeyCode::Numpad3
                | KeyCode::Numpad4
                | KeyCode::Numpad5
                | KeyCode::Numpad6
                | KeyCode::Numpad7
                | KeyCode::Numpad8
                | KeyCode::Numpad9 => {
                    // On Windows, holding the Shift key makes numpad keys behave as if NumLock
                    // wasn't active. The way this is exposed to applications by the system is that
                    // the application receives a fake key release event for the shift key at the
                    // moment when the numpad key is pressed, just before receiving the numpad key
                    // as well.
                    //
                    // The issue is that in the raw device event (here), the fake shift release
                    // event reports the numpad key as the scancode. Unfortunately, the event doesn't
                    // have any information to tell whether it's the left shift or the right shift
                    // that needs to get the fake release (or press) event so we don't forward this
                    // event to the application at all.
                    //
                    // For more on this, read the article by Raymond Chen, titled:
                    // "The shift key overrides NumLock"
                    // https://devblogs.microsoft.com/oldnewthing/20040906-00/?p=37953
                    return;
                }
                _ => (),
            }
        }
<<<<<<< HEAD
        let repeat;
        let mut keys_pressed = RAW_KEYS_PRESSED.lock();
        match keys_pressed.entry(code) {
            Entry::Occupied(mut e) => {
                let prev_pressed = e.get_mut();
                repeat = *prev_pressed && pressed;
                *prev_pressed = pressed;
            }
            Entry::Vacant(e) => {
                e.insert(pressed);
                repeat = false;
            }
        }
=======
>>>>>>> 1ef0b490
        subclass_input.send_event(Event::DeviceEvent {
            device_id,
            event: Key(RawKeyEvent {
                physical_key: code,
                state,
<<<<<<< HEAD
                repeat,
=======
>>>>>>> 1ef0b490
            }),
        });
    }
}<|MERGE_RESOLUTION|>--- conflicted
+++ resolved
@@ -5,10 +5,7 @@
 use parking_lot::Mutex;
 use std::{
     cell::Cell,
-    collections::{
-        hash_map::{Entry, HashMap},
-        VecDeque,
-    },
+    collections::VecDeque,
     marker::PhantomData,
     mem, panic, ptr,
     rc::Rc,
@@ -89,7 +86,6 @@
         get_function!("user32.dll", GetPointerTouchInfo);
     static ref GET_POINTER_PEN_INFO: Option<GetPointerPenInfo> =
         get_function!("user32.dll", GetPointerPenInfo);
-    static ref RAW_KEYS_PRESSED: Mutex<HashMap<KeyCode, bool>> = Mutex::new(HashMap::new());
 }
 
 pub(crate) struct SubclassInput<T: 'static> {
@@ -2135,20 +2131,12 @@
         }
 
         if util::has_flag(mouse.usButtonFlags, winuser::RI_MOUSE_WHEEL) {
-<<<<<<< HEAD
-            let delta = mouse.usButtonData as SHORT / winuser::WHEEL_DELTA;
-            subclass_input.send_event(Event::DeviceEvent {
-                device_id,
-                event: MouseWheel {
-                    delta: LineDelta(0.0, delta as f32),
-=======
             // We must cast to SHORT first, becaues `usButtonData` must be interpreted as signed.
             let delta = mouse.usButtonData as SHORT as f32 / winuser::WHEEL_DELTA as f32;
             subclass_input.send_event(Event::DeviceEvent {
                 device_id,
                 event: MouseWheel {
                     delta: LineDelta(0.0, delta),
->>>>>>> 1ef0b490
                 },
             });
         }
@@ -2209,11 +2197,7 @@
             // There's another combination which isn't quite an equivalence:
             // PrtSc used to be Shift+Asterisk. This means that on some keyboards, presssing
             // PrtSc (print screen) produces the following sequence:
-<<<<<<< HEAD
-            // 1, 0xE02A - Which is a left shift (0x2A) with an exteion flag (0xE000)
-=======
             // 1, 0xE02A - Which is a left shift (0x2A) with an extension flag (0xE000)
->>>>>>> 1ef0b490
             // 2, 0xE037 - Which is a numpad multiply (0x37) with an exteion flag (0xE000). This on
             //             its own it can be interpreted as PrtSc
             //
@@ -2276,31 +2260,11 @@
                 _ => (),
             }
         }
-<<<<<<< HEAD
-        let repeat;
-        let mut keys_pressed = RAW_KEYS_PRESSED.lock();
-        match keys_pressed.entry(code) {
-            Entry::Occupied(mut e) => {
-                let prev_pressed = e.get_mut();
-                repeat = *prev_pressed && pressed;
-                *prev_pressed = pressed;
-            }
-            Entry::Vacant(e) => {
-                e.insert(pressed);
-                repeat = false;
-            }
-        }
-=======
->>>>>>> 1ef0b490
         subclass_input.send_event(Event::DeviceEvent {
             device_id,
             event: Key(RawKeyEvent {
                 physical_key: code,
                 state,
-<<<<<<< HEAD
-                repeat,
-=======
->>>>>>> 1ef0b490
             }),
         });
     }
