--- conflicted
+++ resolved
@@ -21,45 +21,7 @@
     },
 };
 
-<<<<<<< HEAD
 pub use crate::util::*;
-
-// Helper function to dynamically load function pointer.
-// `library` and `function` must be zero-terminated.
-pub(super) fn get_function_impl(library: &str, function: &str) -> Option<*const c_void> {
-    assert_eq!(library.chars().last(), Some('\0'));
-    assert_eq!(function.chars().last(), Some('\0'));
-
-    // Library names we will use are ASCII so we can use the A version to avoid string conversion.
-    let module = unsafe { LoadLibraryA(library.as_ptr() as LPCSTR) };
-    if module.is_null() {
-        return None;
-    }
-
-    let function_ptr = unsafe { GetProcAddress(module, function.as_ptr() as LPCSTR) };
-    if function_ptr.is_null() {
-        return None;
-    }
-
-    Some(function_ptr as _)
-}
-
-macro_rules! get_function {
-    ($lib:expr, $func:ident) => {
-        crate::platform_impl::platform::util::get_function_impl(
-            concat!($lib, '\0'),
-            concat!(stringify!($func), '\0'),
-        )
-        .map(|f| unsafe { std::mem::transmute::<*const _, $func>(f) })
-    };
-=======
-pub fn has_flag<T>(bitset: T, flag: T) -> bool
-where
-    T: Copy + PartialEq + BitAnd<T, Output = T>,
-{
-    bitset & flag == flag
->>>>>>> 5a65347c
-}
 
 pub fn wchar_to_string(wchar: &[wchar_t]) -> String {
     String::from_utf16_lossy(wchar).to_string()
