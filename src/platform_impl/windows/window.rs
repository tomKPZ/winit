--- conflicted
+++ resolved
@@ -40,16 +40,8 @@
         dark_mode::try_theme,
         dpi::{dpi_to_scale_factor, hwnd_dpi},
         drop_handler::FileDropHandler,
-<<<<<<< HEAD
-        event_loop::{
-            self, EventLoopWindowTarget, DESTROY_MSG_ID, INITIAL_DPI_MSG_ID,
-            REQUEST_REDRAW_NO_NEWEVENTS_MSG_ID,
-        },
-        icon::{self, IconType, WinIcon},
-=======
         event_loop::{self, EventLoopWindowTarget, DESTROY_MSG_ID},
         icon::{self, IconType},
->>>>>>> 5a65347c
         monitor, util,
         window_state::{CursorFlags, SavedWindow, WindowFlags, WindowState},
         Parent, PlatformSpecificWindowBuilderAttributes, WindowId,
