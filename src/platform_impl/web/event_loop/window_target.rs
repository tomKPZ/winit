--- conflicted
+++ resolved
@@ -1,11 +1,3 @@
-<<<<<<< HEAD
-use super::{backend, proxy::Proxy, runner, window, global};
-use crate::dpi::LogicalSize;
-use crate::event::{device, ElementState, Event, KeyboardInput, WindowEvent};
-use crate::event_loop::ControlFlow;
-use crate::platform_impl::platform::device::{KeyboardId, MouseId};
-use crate::window::WindowId;
-=======
 use super::{super::monitor, backend, device, proxy::Proxy, runner, window};
 use crate::dpi::{PhysicalSize, Size};
 use crate::event::{
@@ -18,7 +10,6 @@
 use std::clone::Clone;
 use std::collections::{vec_deque::IntoIter as VecDequeIter, VecDeque};
 use std::rc::Rc;
->>>>>>> 5a65347c
 
 pub struct WindowTarget<T: 'static> {
     pub(crate) runner: runner::Shared<T>,
@@ -46,12 +37,7 @@
         Proxy::new(self.runner.clone())
     }
 
-<<<<<<< HEAD
-    pub fn run(&self, event_handler: Box<dyn FnMut(Event<T>, &mut ControlFlow)>) {
-        self.runner.set_global_window(self.global_window.clone());
-=======
     pub fn run(&self, event_handler: Box<dyn FnMut(Event<'_, T>, &mut ControlFlow)>) {
->>>>>>> 5a65347c
         self.runner.set_listener(event_handler);
         let runner = self.runner.clone();
         self.runner.set_on_scale_change(move |arg| {
@@ -63,22 +49,9 @@
         window::Id(self.runner.generate_id())
     }
 
-<<<<<<< HEAD
-    pub fn collect_gamepads(&self) -> Vec<crate::event::device::GamepadHandle> {
-        self.global_window.get_gamepad_handles()
-    }
-
-    pub fn register_global_events(&self) -> Result<(), crate::error::OsError> {
-        self.global_window.register_events()
-    }
-
-    pub fn register(&self, canvas: &mut backend::Canvas, id: window::Id) {
-        let runner = self.runner.clone();
-=======
     pub fn register(&self, canvas: &Rc<RefCell<backend::Canvas>>, id: window::Id) {
         self.runner.add_canvas(WindowId(id), canvas);
         let mut canvas = canvas.borrow_mut();
->>>>>>> 5a65347c
         canvas.set_attribute("data-raw-handle", &id.0.to_string());
 
         let runner = self.runner.clone();
@@ -99,17 +72,6 @@
 
         let runner = self.runner.clone();
         canvas.on_keyboard_press(move |scancode, virtual_keycode, modifiers| {
-<<<<<<< HEAD
-            runner.send_event(Event::KeyboardEvent(
-                device::KeyboardId(unsafe { KeyboardId::dummy() }),
-                device::KeyboardEvent::Input(KeyboardInput {
-                    scancode,
-                    state: ElementState::Pressed,
-                    virtual_keycode,
-                    modifiers,
-                }),
-            ));
-=======
             #[allow(deprecated)]
             runner.send_event(Event::WindowEvent {
                 window_id: WindowId(id),
@@ -124,22 +86,10 @@
                     is_synthetic: false,
                 },
             });
->>>>>>> 5a65347c
         });
 
         let runner = self.runner.clone();
         canvas.on_keyboard_release(move |scancode, virtual_keycode, modifiers| {
-<<<<<<< HEAD
-            runner.send_event(Event::KeyboardEvent(
-                device::KeyboardId(unsafe { KeyboardId::dummy() }),
-                device::KeyboardEvent::Input(KeyboardInput {
-                    scancode,
-                    state: ElementState::Released,
-                    virtual_keycode,
-                    modifiers,
-                }),
-            ));
-=======
             #[allow(deprecated)]
             runner.send_event(Event::WindowEvent {
                 window_id: WindowId(id),
@@ -154,7 +104,6 @@
                     is_synthetic: false,
                 },
             });
->>>>>>> 5a65347c
         });
 
         let runner = self.runner.clone();
@@ -182,11 +131,7 @@
         });
 
         let runner = self.runner.clone();
-<<<<<<< HEAD
-        canvas.on_cursor_move(move |position, modifiers| {
-=======
         canvas.on_cursor_move(move |pointer_id, position, delta, modifiers| {
->>>>>>> 5a65347c
             runner.send_event(Event::WindowEvent {
                 window_id: WindowId(id),
                 event: WindowEvent::CursorMoved {
@@ -203,16 +148,6 @@
         });
 
         let runner = self.runner.clone();
-<<<<<<< HEAD
-        canvas.on_mouse_press(move |pointer_id, button| {
-            runner.send_event(Event::MouseEvent(
-                device::MouseId(MouseId(pointer_id)),
-                device::MouseEvent::Button {
-                    state: ElementState::Pressed,
-                    button,
-                },
-            ));
-=======
         canvas.on_mouse_press(move |pointer_id, position, button, modifiers| {
             // A mouse down event may come in without any prior CursorMoved events,
             // therefore we should send a CursorMoved event to make sure that the
@@ -236,7 +171,6 @@
                     },
                 })),
             );
->>>>>>> 5a65347c
         });
 
         let runner = self.runner.clone();
