[package]
name = "winit"
version = "0.24.0"
authors = ["The winit contributors", "Pierre Krieger <pierre.krieger1708@gmail.com>"]
description = "Cross-platform window creation library."
edition = "2018"
keywords = ["windowing"]
license = "Apache-2.0"
readme = "README.md"
repository = "https://github.com/rust-windowing/winit"
documentation = "https://docs.rs/winit"
categories = ["gui"]

[package.metadata.docs.rs]
features = ["serde", "web-sys"]
default-target = "x86_64-unknown-linux-gnu"
targets = ["i686-pc-windows-msvc", "x86_64-pc-windows-msvc", "i686-unknown-linux-gnu", "x86_64-unknown-linux-gnu", "x86_64-apple-darwin", "wasm32-unknown-unknown"]

[features]
default = ["x11", "wayland"]
web-sys = ["web_sys", "wasm-bindgen", "instant/wasm-bindgen"]
stdweb = ["std_web", "instant/stdweb"]
x11 = ["x11-dl", "mio", "mio-misc", "percent-encoding", "parking_lot"]
wayland = ["wayland-client", "sctk"]

[dependencies]
instant = "0.1"
lazy_static = "1"
libc = "0.2.64"
log = "0.4"
serde = { version = "1", optional = true, features = ["serde_derive"] }
raw-window-handle = "0.3"
bitflags = "1"
nameof = "1"
<<<<<<< HEAD
=======
mint = { version = "0.5.6", optional = true }
>>>>>>> 1ef0b490

[dev-dependencies]
image = "0.23.12"
simple_logger = "1.9"

[target.'cfg(target_os = "android")'.dependencies]
ndk = "0.3"
ndk-sys = "0.2.0"
ndk-glue = "0.3"

[target.'cfg(any(target_os = "ios", target_os = "macos"))'.dependencies]
objc = "0.2.7"

[target.'cfg(target_os = "macos")'.dependencies]
cocoa = "0.24"
core-foundation = "0.9"
core-graphics = "0.22"
dispatch = "0.2.0"
scopeguard = "1.1"

[target.'cfg(target_os = "macos")'.dependencies.core-video-sys]
version = "0.1.4"
default_features = false
features = ["display_link"]

[target.'cfg(target_os = "windows")'.dependencies]
parking_lot = "0.11"
unicode-segmentation = "1.7.1"

[target.'cfg(target_os = "windows")'.dependencies.winapi]
version = "0.3.6"
features = [
    "combaseapi",
    "commctrl",
    "dwmapi",
    "errhandlingapi",
    "imm",
    "hidusage",
    "libloaderapi",
    "objbase",
    "ole2",
    "processthreadsapi",
    "shellapi",
    "shellscalingapi",
    "shobjidl_core",
    "unknwnbase",
    "winbase",
    "windowsx",
    "winerror",
    "wingdi",
    "winnt",
    "winnls",
    "winuser",
]

[target.'cfg(any(target_os = "linux", target_os = "dragonfly", target_os = "freebsd", target_os = "openbsd", target_os = "netbsd"))'.dependencies]
wayland-client = { version = "0.28", features = [ "dlopen"] , optional = true }
sctk = { package = "smithay-client-toolkit", version = "0.12.3", optional = true }
mio = { version = "0.7", features = ["os-ext"], optional = true }
mio-misc = { version = "1.0", optional = true }
x11-dl = { version = "2.18.5", optional = true }
percent-encoding = { version = "2.0", optional = true }
parking_lot = { version = "0.11.0", optional = true }

[target.'cfg(target_arch = "wasm32")'.dependencies.web_sys]
package = "web-sys"
version = "0.3.22"
optional = true
features = [
    'console',
    "AddEventListenerOptions",
    'CssStyleDeclaration',
    'BeforeUnloadEvent',
    'Document',
    'DomRect',
    'Element',
    'Event',
    'EventTarget',
    'FocusEvent',
    'HtmlCanvasElement',
    'HtmlElement',
    'KeyboardEvent',
    'MediaQueryList',
    'MediaQueryListEvent',
    'MouseEvent',
    'Node',
    'PointerEvent',
    'Window',
    'WheelEvent'
]

[target.'cfg(target_arch = "wasm32")'.dependencies.wasm-bindgen]
version = "0.2.45"
optional = true

[target.'cfg(target_arch = "wasm32")'.dependencies.std_web]
package = "stdweb"
version = "=0.4.20"
optional = true
features = ["experimental_features_which_may_break_on_minor_version_bumps"]

[target.'cfg(target_arch = "wasm32")'.dev-dependencies]
console_log = "0.2"<|MERGE_RESOLUTION|>--- conflicted
+++ resolved
@@ -32,10 +32,7 @@
 raw-window-handle = "0.3"
 bitflags = "1"
 nameof = "1"
-<<<<<<< HEAD
-=======
 mint = { version = "0.5.6", optional = true }
->>>>>>> 1ef0b490
 
 [dev-dependencies]
 image = "0.23.12"
