use simple_logger::SimpleLogger;
use winit::{
    event::{ElementState, Event, KeyboardInput, WindowEvent},
    event_loop::{ControlFlow, EventLoop},
    window::{CursorIcon, WindowBuilder},
};

fn main() {
    SimpleLogger::new().init().unwrap();
    let event_loop = EventLoop::new();

    let window = WindowBuilder::new().build(&event_loop).unwrap();
    window.set_title("A fantastic window!");

    let mut cursor_idx = 0;

<<<<<<< HEAD
    event_loop.run(move |event, _, control_flow| match event {
        Event::WindowEvent {
            event:
                WindowEvent::KeyboardInput(KeyboardInput {
                    state: ElementState::Pressed,
                    ..
                }),
            ..
        } => {
            println!("Setting cursor to \"{:?}\"", CURSORS[cursor_idx]);
            window.set_cursor_icon(CURSORS[cursor_idx]);
            if cursor_idx < CURSORS.len() - 1 {
                cursor_idx += 1;
            } else {
                cursor_idx = 0;
=======
    event_loop.run(move |event, _, control_flow| {
        *control_flow = ControlFlow::Wait;

        match event {
            Event::WindowEvent {
                event:
                    WindowEvent::KeyboardInput {
                        input:
                            KeyboardInput {
                                state: ElementState::Pressed,
                                ..
                            },
                        ..
                    },
                ..
            } => {
                println!("Setting cursor to \"{:?}\"", CURSORS[cursor_idx]);
                window.set_cursor_icon(CURSORS[cursor_idx]);
                if cursor_idx < CURSORS.len() - 1 {
                    cursor_idx += 1;
                } else {
                    cursor_idx = 0;
                }
>>>>>>> 5a65347c
            }
            Event::WindowEvent {
                event: WindowEvent::CloseRequested,
                ..
            } => {
                *control_flow = ControlFlow::Exit;
                return;
            }
            _ => (),
        }
    });
}

const CURSORS: &[CursorIcon] = &[
    CursorIcon::Default,
    CursorIcon::Crosshair,
    CursorIcon::Hand,
    CursorIcon::Arrow,
    CursorIcon::Move,
    CursorIcon::Text,
    CursorIcon::Wait,
    CursorIcon::Help,
    CursorIcon::Progress,
    CursorIcon::NotAllowed,
    CursorIcon::ContextMenu,
    CursorIcon::Cell,
    CursorIcon::VerticalText,
    CursorIcon::Alias,
    CursorIcon::Copy,
    CursorIcon::NoDrop,
    CursorIcon::Grab,
    CursorIcon::Grabbing,
    CursorIcon::AllScroll,
    CursorIcon::ZoomIn,
    CursorIcon::ZoomOut,
    CursorIcon::EResize,
    CursorIcon::NResize,
    CursorIcon::NeResize,
    CursorIcon::NwResize,
    CursorIcon::SResize,
    CursorIcon::SeResize,
    CursorIcon::SwResize,
    CursorIcon::WResize,
    CursorIcon::EwResize,
    CursorIcon::NsResize,
    CursorIcon::NeswResize,
    CursorIcon::NwseResize,
    CursorIcon::ColResize,
    CursorIcon::RowResize,
];<|MERGE_RESOLUTION|>--- conflicted
+++ resolved
@@ -14,37 +14,16 @@
 
     let mut cursor_idx = 0;
 
-<<<<<<< HEAD
-    event_loop.run(move |event, _, control_flow| match event {
-        Event::WindowEvent {
-            event:
-                WindowEvent::KeyboardInput(KeyboardInput {
-                    state: ElementState::Pressed,
-                    ..
-                }),
-            ..
-        } => {
-            println!("Setting cursor to \"{:?}\"", CURSORS[cursor_idx]);
-            window.set_cursor_icon(CURSORS[cursor_idx]);
-            if cursor_idx < CURSORS.len() - 1 {
-                cursor_idx += 1;
-            } else {
-                cursor_idx = 0;
-=======
     event_loop.run(move |event, _, control_flow| {
         *control_flow = ControlFlow::Wait;
 
         match event {
             Event::WindowEvent {
                 event:
-                    WindowEvent::KeyboardInput {
-                        input:
-                            KeyboardInput {
-                                state: ElementState::Pressed,
-                                ..
-                            },
+                    WindowEvent::KeyboardInput(KeyboardInput {
+                        state: ElementState::Pressed,
                         ..
-                    },
+                    }),
                 ..
             } => {
                 println!("Setting cursor to \"{:?}\"", CURSORS[cursor_idx]);
@@ -54,7 +33,6 @@
                 } else {
                     cursor_idx = 0;
                 }
->>>>>>> 5a65347c
             }
             Event::WindowEvent {
                 event: WindowEvent::CloseRequested,
