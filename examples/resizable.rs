--- conflicted
+++ resolved
@@ -3,14 +3,9 @@
 use simple_logger::SimpleLogger;
 use winit::{
     dpi::LogicalSize,
-<<<<<<< HEAD
     event::{ElementState, Event, KeyEvent, WindowEvent},
     event_loop::{ControlFlow, EventLoop},
     keyboard::KeyCode,
-=======
-    event::{ElementState, Event, KeyboardInput, VirtualKeyCode, WindowEvent},
-    event_loop::EventLoop,
->>>>>>> 6474891f
     window::WindowBuilder,
 };
 
